import hashlib
import numpy as na

from yt.utilities.answer_testing.output_tests import \
    YTStaticOutputTest, RegressionTestException, create_test
from yt.funcs import ensure_list, iterable
from fields_to_test import field_list, particle_field_list

class FieldHashesDontMatch(RegressionTestException):
    pass

known_objects = {}

def register_object(func):
    known_objects[func.func_name] = func
    return func

@register_object
<<<<<<< HEAD
def centered_sphere(self):
    center = 0.5*(self.pf.domain_right_edge + self.pf.domain_left_edge)
    width = (self.pf.domain_right_edge - self.pf.domain_left_edge).max()
    self.data_object = self.pf.h.sphere(center, width/0.25)

@register_object
def off_centered_sphere(self):
    center = 0.5*(self.pf.domain_right_edge + self.pf.domain_left_edge)
    width = (self.pf.domain_right_edge - self.pf.domain_left_edge).max()
    self.data_object = self.pf.h.sphere(center - 0.25 * width, width/0.25)

@register_object
def corner_sphere(self):
    width = (self.pf.domain_right_edge - self.pf.domain_left_edge).max()
    self.data_object = self.pf.h.sphere(self.pf.domain_left_edge, width/0.25)

@register_object
def all_data(self):
    self.data_object = self.pf.h.all_data()

=======
def centered_sphere(tobj):
    center = 0.5*(tobj.pf.domain_right_edge + tobj.pf.domain_left_edge)
    width = (tobj.pf.domain_right_edge - tobj.pf.domain_left_edge).max()
    tobj.data_object = tobj.pf.h.sphere(center, width/0.25)

@register_object
def off_centered_sphere(tobj):
    center = 0.5*(tobj.pf.domain_right_edge + tobj.pf.domain_left_edge)
    width = (tobj.pf.domain_right_edge - tobj.pf.domain_left_edge).max()
    tobj.data_object = tobj.pf.h.sphere(center - 0.25 * width, width/0.25)

@register_object
def corner_sphere(tobj):
    width = (tobj.pf.domain_right_edge - tobj.pf.domain_left_edge).max()
    tobj.data_object = tobj.pf.h.sphere(tobj.pf.domain_left_edge, width/0.25)

@register_object
def disk(self):
    center = (self.pf.domain_right_edge + self.pf.domain_left_edge)/2.
    radius = (self.pf.domain_right_edge - self.pf.domain_left_edge).max()/10.
    height = (self.pf.domain_right_edge - self.pf.domain_left_edge).max()/10.
    normal = na.array([1.]*3)
    self.data_object = self.pf.h.disk(center, normal, radius, height)
    
@register_object
def all_data(self):
    self.data_object = self.pf.h.all_data()

_new_known_objects = {}
for field in ["Density"]:#field_list:
    for object_name in known_objects:
        def _rfunc(oname, fname):
            def func(tobj):
                known_objects[oname](tobj)
                tobj.orig_data_object = tobj.data_object
                avg_value = tobj.orig_data_object.quantities[
                        "WeightedAverageQuantity"](fname, "Density")
                tobj.data_object = tobj.orig_data_object.cut_region(
                        ["grid['%s'] > %s" % (fname, avg_value)])
            return func
        _new_known_objects["%s_cut_region_%s" % (object_name, field)] = \
                _rfunc(object_name, field)
known_objects.update(_new_known_objects)

>>>>>>> a99bca2a
class YTFieldValuesTest(YTStaticOutputTest):
    def run(self):
        vals = self.data_object[self.field].copy()
        vals.sort()
        self.result = hashlib.sha256(vals.tostring()).hexdigest()

    def compare(self, old_result):
        if self.result != old_result: raise FieldHashesDontMatch

    def setup(self):
        YTStaticOutputTest.setup(self)
        known_objects[self.object_name](self)
<<<<<<< HEAD

for object_name in known_objects:
    for field in field_list + particle_field_list:
        create_test(YTFieldValuesTest, "%s_%s" % (object_name, field),
                    field = field, object_name = object_name)
=======

class YTExtractIsocontoursTest(YTFieldValuesTest):
    def run(self):
        val = self.data_object.quantities["WeightedAverageQuantity"](
            "Density", "Density")
        rset = self.data_object.extract_isocontours("Density",
            val, rescale = False, sample_values = "Temperature")
        self.result = rset

    def compare(self, old_result):
        if self.result[0].size == 0 and old_result[0].size == 0:
            return True
        self.compare_array_delta(self.result[0].ravel(),
                                 old_result[0].ravel(), 1e-7)
        self.compare_array_delta(self.result[1], old_result[1], 1e-7)

class YTIsocontourFluxTest(YTFieldValuesTest):
    def run(self):
        val = self.data_object.quantities["WeightedAverageQuantity"](
            "Density", "Density")
        flux = self.data_object.calculate_isocontour_flux(
           "Density", val, "x-velocity", "y-velocity", "z-velocity")
        self.result = flux

    def compare(self, old_result):
        self.compare_value_delta(self.result, old_result, 1e-7)

for object_name in known_objects:
    for field in field_list + particle_field_list:
        if "cut_region" in object_name and field in particle_field_list:
            continue
        create_test(YTFieldValuesTest, "%s_%s" % (object_name, field),
                    field = field, object_name = object_name)
    create_test(YTExtractIsocontoursTest, "%s" % (object_name),
                object_name = object_name)
    create_test(YTIsocontourFluxTest, "%s" % (object_name),
                object_name = object_name)
    
class YTDerivedQuantityTest(YTStaticOutputTest):
    def setup(self):
        YTStaticOutputTest.setup(self)
        known_objects[self.object_name](self)

    def compare(self, old_result):
        if hasattr(self.result, 'tostring'):
            self.compare_array_delta(self.result, old_result, 1e-7)
            return
        elif iterable(self.result):
            a1 = na.array(self.result)
            a2 = na.array(old_result)
            self.compare_array_delta(a1, a2, 1e-7)
        else:
            if self.result != old_result: raise FieldHashesDontMatch

    def run(self):
        # This only works if it takes no arguments
        self.result = self.data_object.quantities[self.dq_name]()

dq_names = ["TotalMass", "AngularMomentumVector", "CenterOfMass",
            "BulkVelocity", "BaryonSpinParameter", "ParticleSpinParameter"]

# Extrema, WeightedAverageQuantity, TotalQuantity, MaxLocation,
# MinLocation

for object_name in known_objects:
    for dq in dq_names:
        # Some special exceptions
        if "cut_region" in object_name and (
            "SpinParameter" in dq or
            "TotalMass" in dq):
            continue
        create_test(YTDerivedQuantityTest, "%s_%s" % (object_name, dq),
                    dq_name = dq, object_name = object_name)

class YTDerivedQuantityTestField(YTDerivedQuantityTest):
    def run(self):
        self.result = self.data_object.quantities[self.dq_name](
            self.field_name)

for object_name in known_objects:
    for field in field_list:
        for dq in ["Extrema", "TotalQuantity", "MaxLocation", "MinLocation"]:
            create_test(YTDerivedQuantityTestField,
                        "%s_%s" % (object_name, field),
                        field_name = field, dq_name = dq,
                        object_name = object_name)

class YTDerivedQuantityTest_WeightedAverageQuantity(YTDerivedQuantityTest):
    def run(self):
        self.result = self.data_object.quantities["WeightedAverageQuantity"](
            self.field_name, weight="CellMassMsun")

for object_name in known_objects:
    for field in field_list:
        create_test(YTDerivedQuantityTest_WeightedAverageQuantity,
                    "%s_%s" % (object_name, field),
                    field_name = field, 
                    object_name = object_name)
>>>>>>> a99bca2a
<|MERGE_RESOLUTION|>--- conflicted
+++ resolved
@@ -16,28 +16,6 @@
     return func
 
 @register_object
-<<<<<<< HEAD
-def centered_sphere(self):
-    center = 0.5*(self.pf.domain_right_edge + self.pf.domain_left_edge)
-    width = (self.pf.domain_right_edge - self.pf.domain_left_edge).max()
-    self.data_object = self.pf.h.sphere(center, width/0.25)
-
-@register_object
-def off_centered_sphere(self):
-    center = 0.5*(self.pf.domain_right_edge + self.pf.domain_left_edge)
-    width = (self.pf.domain_right_edge - self.pf.domain_left_edge).max()
-    self.data_object = self.pf.h.sphere(center - 0.25 * width, width/0.25)
-
-@register_object
-def corner_sphere(self):
-    width = (self.pf.domain_right_edge - self.pf.domain_left_edge).max()
-    self.data_object = self.pf.h.sphere(self.pf.domain_left_edge, width/0.25)
-
-@register_object
-def all_data(self):
-    self.data_object = self.pf.h.all_data()
-
-=======
 def centered_sphere(tobj):
     center = 0.5*(tobj.pf.domain_right_edge + tobj.pf.domain_left_edge)
     width = (tobj.pf.domain_right_edge - tobj.pf.domain_left_edge).max()
@@ -82,7 +60,6 @@
                 _rfunc(object_name, field)
 known_objects.update(_new_known_objects)
 
->>>>>>> a99bca2a
 class YTFieldValuesTest(YTStaticOutputTest):
     def run(self):
         vals = self.data_object[self.field].copy()
@@ -95,13 +72,6 @@
     def setup(self):
         YTStaticOutputTest.setup(self)
         known_objects[self.object_name](self)
-<<<<<<< HEAD
-
-for object_name in known_objects:
-    for field in field_list + particle_field_list:
-        create_test(YTFieldValuesTest, "%s_%s" % (object_name, field),
-                    field = field, object_name = object_name)
-=======
 
 class YTExtractIsocontoursTest(YTFieldValuesTest):
     def run(self):
@@ -199,5 +169,4 @@
         create_test(YTDerivedQuantityTest_WeightedAverageQuantity,
                     "%s_%s" % (object_name, field),
                     field_name = field, 
-                    object_name = object_name)
->>>>>>> a99bca2a
+                    object_name = object_name)