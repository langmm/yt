--- conflicted
+++ resolved
@@ -4,23 +4,14 @@
 import yt
 
 # Load the dataset.
-<<<<<<< HEAD
-ds = load("IsolatedGalaxy/galaxy0030/galaxy0030")
-=======
 ds = yt.load("IsolatedGalaxy/galaxy0030/galaxy0030")
->>>>>>> 3bd624d4
 
 # Create a 1D profile within a sphere of radius 100 kpc
 # of the average temperature and average velocity_x 
 # vs. density, weighted by mass.
 sphere = ds.sphere("c", (100., "kpc"))
-<<<<<<< HEAD
-plot = ProfilePlot(sphere, "density", ["temperature", "velocity_x"],
-                   weight_field="cell_mass")
-=======
 plot = yt.ProfilePlot(sphere, "density", ["temperature", "velocity_x"],
                       weight_field="cell_mass")
->>>>>>> 3bd624d4
 
 # Save the image.
 # Optionally, give a string as an argument
