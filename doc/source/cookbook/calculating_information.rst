Calculating Dataset Information
-------------------------------

These recipes demonstrate methods of calculating quantities in a simulation,
either for later visualization or for understanding properties of fluids and
particles in the simulation.

Average Field Value
~~~~~~~~~~~~~~~~~~~

This recipe is a very simple method of calculating the global average of a
given field, as weighted by another field.

.. yt_cookbook:: average_value.py

Mass Enclosed in a Sphere
~~~~~~~~~~~~~~~~~~~~~~~~~

This recipe constructs a sphere and then sums the total mass in particles and
fluids in the sphere.

.. yt_cookbook:: sum_mass_in_sphere.py

Global Phase Plot
~~~~~~~~~~~~~~~~~

This is a simple recipe to show how to open a dataset and then plot a couple
global phase diagrams, save them, and quit.

.. yt_cookbook:: global_phase_plots.py

Radial Velocity Profile
~~~~~~~~~~~~~~~~~~~~~~~

This recipe demonstrates how to subtract off a bulk velocity on a sphere before
calculating the radial velocity within that sphere.

.. yt_cookbook:: rad_velocity.py 

Simulation Analysis
~~~~~~~~~~~~~~~~~~~

This uses :class:`~yt.data_objects.time_series.SimulationTimeSeries` to
calculate the extrema of a series of outputs, whose names it guesses in
advance.  This will run in parallel and take advantage of multiple MPI tasks.

.. yt_cookbook:: simulation_analysis.py


.. _cookbook-time-series-analysis:

Time Series Analysis
~~~~~~~~~~~~~~~~~~~~

This recipe shows how to calculate a number of quantities on a set of parameter
files.  Note that it is parallel aware, and that if you only wanted to run in
serial the operation ``for pf in ts:`` would also have worked identically.

.. yt_cookbook:: time_series.py

.. _cookbook-simple-derived-fields:

Simple Derived Fields
~~~~~~~~~~~~~~~~~~~~~

This recipe demonstrates how to create a simple derived field, 
thermal_energy_density, and then generate a projection from it.

.. yt_cookbook:: derived_field.py

<<<<<<< HEAD
.. _cookbook-complex-derived-fields:

Complex Derived Fields
~~~~~~~~~~~~~~~~~~~~~~

This recipe estimates the ratio of gravitational and pressure forces in a galaxy
cluster simulation.  This shows how to create and work with vector derived 
fields.

.. yt_cookbook:: hse_field.py

Using Particle Filters to Calculate Star Formation Rates
~~~~~~~~~~~~~~~~~~~~~~~~~~~~~~~~~~~~~~~~~~~~~~~~~~~~~~~~

This recipe demonstrates how to use a particle filter to calculate the star
formation rate in a galaxy evolution simulation.

.. yt_cookbook:: particle_filter_sfr.py
=======
.. _cookbook-complex-derived-fields:
>>>>>>> 99076a45
<|MERGE_RESOLUTION|>--- conflicted
+++ resolved
@@ -68,25 +68,10 @@
 
 .. yt_cookbook:: derived_field.py
 
-<<<<<<< HEAD
-.. _cookbook-complex-derived-fields:
-
-Complex Derived Fields
-~~~~~~~~~~~~~~~~~~~~~~
-
-This recipe estimates the ratio of gravitational and pressure forces in a galaxy
-cluster simulation.  This shows how to create and work with vector derived 
-fields.
-
-.. yt_cookbook:: hse_field.py
-
 Using Particle Filters to Calculate Star Formation Rates
 ~~~~~~~~~~~~~~~~~~~~~~~~~~~~~~~~~~~~~~~~~~~~~~~~~~~~~~~~
 
 This recipe demonstrates how to use a particle filter to calculate the star
 formation rate in a galaxy evolution simulation.
 
-.. yt_cookbook:: particle_filter_sfr.py
-=======
-.. _cookbook-complex-derived-fields:
->>>>>>> 99076a45
+.. yt_cookbook:: particle_filter_sfr.py