#
# Hi there!  Welcome to the yt installation script.
#
# This script is designed to create a fully isolated Python installation
# with the dependencies you need to run yt.
#
# There are a few options, but you only need to set *one* of them.  And
# that's the next one, DEST_DIR.  But, if you want to use an existing HDF5
# installation you can set HDF5_DIR, or if you want to use some other
# subversion checkout of YT, you can set YT_DIR, too.  (It'll already
# check the current directory and one up.
#
# NOTE: If you have trouble with wxPython, set INST_WXPYTHON=0 .
#
# And, feel free to drop me a line: matthewturk@gmail.com
#

DEST_SUFFIX="yt-`uname -p`"
DEST_DIR="`pwd`/${DEST_SUFFIX/ /}"   # Installation location
BRANCH="stable" # This is the branch to which we will forcibly update.

# Here's where you put the HDF5 path if you like; otherwise it'll download it
# and install it on its own
#HDF5_DIR=

# If you need to supply arguments to the NumPy build, supply them here
# This one turns on gfortran manually:
#NUMPY_ARGS="--fcompiler=gnu95"
# If you absolutely can't get the fortran to work, try this:
#NUMPY_ARGS="--fcompiler=fake"

INST_HG=1       # Install Mercurial or not?  If hg is not already
                # installed, yt cannot be installed.
INST_ZLIB=1     # On some systems (Kraken) matplotlib has issues with 
                # the system zlib, which is compiled statically.
                # If need be, you can turn this off.
INST_BZLIB=1    # On some systems, libbzip2 is missing.  This can
                # lead to broken mercurial installations.
INST_PNG=1      # Install a local libpng?  Same things apply as with zlib.
INST_FTYPE=1    # Install FreeType2 locally?
INST_ENZO=0     # Clone a copy of Enzo?
INST_SQLITE3=1  # Install a local version of SQLite3?
INST_FORTHON=1  # Install Forthon?

# If you've got YT some other place, set this to point to it.
YT_DIR=""

# If you need to pass anything to matplotlib, do so here.
MPL_SUPP_LDFLAGS=""
MPL_SUPP_CFLAGS=""
MPL_SUPP_CXXFLAGS=""

# If you want to spawn multiple Make jobs, here's the place to set the
# arguments.  For instance, "-j4"
MAKE_PROCS=""

#------------------------------------------------------------------------------#
#                                                                              #
# Okay, the script starts here.  Feel free to play with it, but hopefully      #
# it'll work as is.                                                            #
#                                                                              #
#------------------------------------------------------------------------------#

LOG_FILE="${DEST_DIR}/yt_install.log"

function get_willwont
{
    if [ $1 -eq 1 ]
    then
        echo -n "will  "
    else
        echo -n "won't "
    fi
}

function host_specific
{
    MYHOST=`hostname -s`  # just give the short one, not FQDN
    MYHOSTLONG=`hostname` # FQDN, for Ranger
    MYOS=`uname -s`       # A guess at the OS
    if [ "${MYHOST##kraken}" != "${MYHOST}" ]
    then
        echo "Looks like you're on Kraken."
        echo
        echo "NOTE: YOU MUST BE IN THE GNU PROGRAMMING ENVIRONMENT"
        echo "   $ module swap PrgEnv-pgi PrgEnv-gnu"
        echo
        return
    fi
    if [ "${MYHOST##nautilus}" != "${MYHOST}" ]
    then
        echo "Looks like you're on Nautilus."
        echo
        echo "NOTE: YOU MUST BE IN THE GNU PROGRAMMING ENVIRONMENT"
        echo "   $ module swap PE-intel PE-gnu"
        echo
        echo "Additionally, note that by default, yt will OVERWRITE"
        echo "any existing installations from Kraken!  You might want"
        echo "to adjust the variable DEST_SUFFIX in the install script."
        echo
        return
    fi
    if [ "${MYHOST##verne}" != "${MYHOST}" ]
    then
        echo "Looks like you're on Verne."
        echo
        echo "NOTE: YOU MUST BE IN THE GNU PROGRAMMING ENVIRONMENT"
        echo "This command will take care of that for you:"
        echo
        echo "   $ module swap PE-pgi PE-gnu"
        echo
    fi
    if [ "${MYHOSTLONG%%ranger.tacc.utexas.edu}" != "${MYHOSTLONG}" ]
    then
        echo "Looks like you're on Ranger."
        echo
        echo "NOTE: YOU MUST BE IN THE GNU PROGRAMMING ENVIRONMENT"
        echo "These commands should take care of that for you:"
        echo
        echo "   $ module unload mvapich-devel"
        echo "   $ module swap pgi gcc"
        echo "   $ module load mvapich-devel"
        echo
    fi
    if [ "${MYHOST##honest}" != "${MYHOST}" ]
    then
        echo "Looks like you're on Abe."
        echo "We're going to have to set some supplemental environment"
		echo "variables to get this to work..."
		MPL_SUPP_LDFLAGS="${MPL_SUPP_LDFLAGS} -L${DEST_DIR}/lib -L${DEST_DIR}/lib64 -L/usr/local/lib64 -L/usr/local/lib"
    fi
    if [ "${MYHOST##steele}" != "${MYHOST}" ]
    then
        echo "Looks like you're on Steele."
        echo
        echo "NOTE: YOU MUST BE IN THE GNU PROGRAMMING ENVIRONMENT"
        echo "These commands should take care of that for you:"
        echo
        echo "   $ module purge"
        echo "   $ module load gcc"
        echo
    fi
    if [ "${MYOS##Darwin}" != "${MYOS}" ]
    then
        echo "Looks like you're running on Mac OSX."
        echo
        echo "NOTE: You may have problems if you are running OSX 10.6 (Snow"
        echo "Leopard) or newer.  If you do, please set the following"
        echo "environment variables, remove any broken installation tree, and"
        echo "re-run this script verbatim."
        echo
        echo "$ export CC=gcc-4.2"
        echo "$ export CXX=g++-4.2"
        echo
    fi
}


echo
echo
echo "========================================================================"
echo
echo "Hi there!  This is the YT installation script.  We're going to download"
echo "some stuff and install it to create a self-contained, isolated"
echo "environment for YT to run within."
echo
echo "Inside the installation script you can set a few variables.  Here's what"
echo "they're currently set to -- you can hit Ctrl-C and edit the values in "
echo "the script if you aren't such a fan."
echo
printf "%-15s = %s so I " "INST_ZLIB" "${INST_ZLIB}"
get_willwont ${INST_ZLIB}
echo "be installing zlib"

printf "%-15s = %s so I " "INST_BZLIB" "${INST_BZLIB}"
get_willwont ${INST_BZLIB}
echo "be installing bzlib"

printf "%-15s = %s so I " "INST_PNG" "${INST_PNG}"
get_willwont ${INST_PNG}
echo "be installing libpng"

printf "%-15s = %s so I " "INST_FTYPE" "${INST_FTYPE}"
get_willwont ${INST_FTYPE}
echo "be installing freetype2"

printf "%-15s = %s so I " "INST_SQLITE3" "${INST_SQLITE3}"
get_willwont ${INST_SQLITE3}
echo "be installing SQLite3"

printf "%-15s = %s so I " "INST_FORTHON" "${INST_FORTHON}"
get_willwont ${INST_FORTHON}
echo "be installing Forthon (for Halo Finding, etc)"

printf "%-15s = %s so I " "INST_HG" "${INST_HG}"
get_willwont ${INST_HG}
echo "be installing Mercurial"

printf "%-15s = %s so I " "INST_ENZO" "${INST_ENZO}"
get_willwont ${INST_ENZO}
echo "be checking out Enzo"

echo

if [ -z "$HDF5_DIR" ]
then
    echo "HDF5_DIR is not set, so I will be installing HDF5"
else
    echo "HDF5_DIR=${HDF5_DIR} , so I will not be installing HDF5"
fi

echo
echo "Installation will be to"
echo "  ${DEST_DIR}"
echo
echo "and I'll be logging the installation in"
echo "  ${LOG_FILE}"
echo
echo "I think that about wraps it up.  If you want to continue, hit enter.  "
echo "If you'd rather stop, maybe think things over, even grab a sandwich, "
echo "hit Ctrl-C."
echo
host_specific
echo "========================================================================"
echo
read -p "[hit enter] "
echo
echo "Awesome!  Here we go."
echo

function do_exit
{
    echo "Failure.  Check ${LOG_FILE}."
    exit 1
}

function do_setup_py
{
    [ -e $1/done ] && return
    echo "Installing $1 (arguments: '$*')"
    [ ! -e $1/extracted ] && tar xfz $1.tar.gz
    touch $1/extracted
    cd $1
    if [ ! -z `echo $1 | grep h5py` ]
    then
	    echo "${DEST_DIR}/bin/python2.7 setup.py configure --hdf5=${HDF5_DIR}"
	    ( ${DEST_DIR}/bin/python2.7 setup.py configure --hdf5=${HDF5_DIR} 2>&1 ) 1>> ${LOG_FILE} || do_exit
    fi
    shift
    ( ${DEST_DIR}/bin/python2.7 setup.py build   $* 2>&1 ) 1>> ${LOG_FILE} || do_exit
    ( ${DEST_DIR}/bin/python2.7 setup.py install    2>&1 ) 1>> ${LOG_FILE} || do_exit
    touch done
    cd ..
}

function get_enzotools
{
    echo "Downloading $1 from yt.enzotools.org"
    [ -e $1 ] && return
    wget -nv "http://yt.enzotools.org/dependencies/$1" || do_exit
    wget -nv "http://yt.enzotools.org/dependencies/$1.md5" || do_exit
    ( which md5sum &> /dev/null ) || return # return if we don't have md5sum
    ( md5sum -c $1.md5 2>&1 ) 1>> ${LOG_FILE} || do_exit
}

ORIG_PWD=`pwd`

if [ -z "${DEST_DIR}" ]
then
    echo "Edit this script, set the DEST_DIR parameter and re-run."
    exit 1
fi

mkdir -p ${DEST_DIR}/src
cd ${DEST_DIR}/src

# Individual processes
if [ -z "$HDF5_DIR" ]
then
    echo "Downloading HDF5"
    get_enzotools hdf5-1.8.6.tar.gz
fi

[ $INST_ZLIB -eq 1 ] && get_enzotools zlib-1.2.3.tar.bz2 
[ $INST_BZLIB -eq 1 ] && get_enzotools bzip2-1.0.5.tar.gz
[ $INST_PNG -eq 1 ] && get_enzotools libpng-1.2.43.tar.gz
[ $INST_FTYPE -eq 1 ] && get_enzotools freetype-2.4.4.tar.gz
[ $INST_SQLITE3 -eq 1 ] && get_enzotools sqlite-autoconf-3070500.tar.gz
get_enzotools Python-2.7.1.tgz
get_enzotools numpy-1.5.1.tar.gz
get_enzotools matplotlib-1.0.0.tar.gz
<<<<<<< HEAD
get_enzotools mercurial-1.7.3.tar.gz
=======
get_enzotools mercurial-1.8.1.tar.gz
>>>>>>> 9dfe3248
get_enzotools ipython-0.10.tar.gz
get_enzotools h5py-1.2.0.tar.gz
get_enzotools Cython-0.14.tar.gz
get_enzotools Forthon-0.8.4.tar.gz
get_enzotools ext-3.3.2.zip
get_enzotools ext-slate-110328.zip

if [ $INST_BZLIB -eq 1 ]
then
    if [ ! -e bzip2-1.0.5/done ]
    then
        [ ! -e bzip2-1.0.5 ] && tar xfz bzip2-1.0.5.tar.gz
        echo "Installing BZLIB"
        cd bzip2-1.0.5
        [ `uname` = "Darwin" ] && sed -i.bak 's/soname/install_name/' Makefile-libbz2_so
        ( make install CFLAGS=-fPIC LDFLAGS=-fPIC PREFIX=${DEST_DIR} 2>&1 ) 1>> ${LOG_FILE} || do_exit
        ( make -f Makefile-libbz2_so CFLAGS=-fPIC LDFLAGS=-fPIC PREFIX=${DEST_DIR} 2>&1 ) 1>> ${LOG_FILE} || do_exit
        ( cp -v libbz2.so.1.0.4 ${DEST_DIR}/lib 2>&1 ) 1>> ${LOG_FILE} || do_exit
        touch done
        cd ..
    fi
    BZLIB_DIR=${DEST_DIR}
    export LDFLAGS="${LDFLAGS} -L${BZLIB_DIR}/lib/ -L${BZLIB_DIR}/lib64/"
    LD_LIBRARY_PATH="${LD_LIBRARY_PATH}:${BZLIB_DIR}/lib/"
fi

if [ $INST_ZLIB -eq 1 ]
then
    if [ ! -e zlib-1.2.3/done ]
    then
        [ ! -e zlib-1.2.3 ] && tar xfj zlib-1.2.3.tar.bz2
        echo "Installing ZLIB"
        cd zlib-1.2.3
        ( ./configure --shared --prefix=${DEST_DIR}/ 2>&1 ) 1>> ${LOG_FILE} || do_exit
        ( make install 2>&1 ) 1>> ${LOG_FILE} || do_exit
        touch done
        cd ..
    fi
    ZLIB_DIR=${DEST_DIR}
    export LDFLAGS="${LDFLAGS} -L${ZLIB_DIR}/lib/ -L${ZLIB_DIR}/lib64/"
    LD_LIBRARY_PATH="${LD_LIBRARY_PATH}:${ZLIB_DIR}/lib/"
fi

if [ $INST_PNG -eq 1 ]
then
    if [ ! -e libpng-1.2.43/done ]
    then
        [ ! -e libpng-1.2.43 ] && tar xfz libpng-1.2.43.tar.gz
        echo "Installing PNG"
        cd libpng-1.2.43
        ( ./configure CPPFLAGS=-I${DEST_DIR}/include CFLAGS=-I${DEST_DIR}/include --prefix=${DEST_DIR}/ 2>&1 ) 1>> ${LOG_FILE} || do_exit
        ( make install 2>&1 ) 1>> ${LOG_FILE} || do_exit
        touch done
        cd ..
    fi
    PNG_DIR=${DEST_DIR}
    export LDFLAGS="${LDFLAGS} -L${PNG_DIR}/lib/ -L${PNG_DIR}/lib64/"
    LD_LIBRARY_PATH="${LD_LIBRARY_PATH}:${PNG_DIR}/lib/"
fi

if [ $INST_FTYPE -eq 1 ]
then
    if [ ! -e freetype-2.4.4/done ]
    then
        [ ! -e freetype-2.4.4 ] && tar xfz freetype-2.4.4.tar.gz
        echo "Installing FreeType2"
        cd freetype-2.4.4
        ( ./configure CFLAGS=-I${DEST_DIR}/include --prefix=${DEST_DIR}/ 2>&1 ) 1>> ${LOG_FILE} || do_exit
        ( make install 2>&1 ) 1>> ${LOG_FILE} || do_exit
        touch done
        cd ..
    fi
    FTYPE_DIR=${DEST_DIR}
    export LDFLAGS="${LDFLAGS} -L${FTYPE_DIR}/lib/ -L${FTYPE_DIR}/lib64/"
    LD_LIBRARY_PATH="${LD_LIBRARY_PATH}:${FTYPE_DIR}/lib/"
fi

if [ -z "$HDF5_DIR" ]
then
    if [ ! -e hdf5-1.8.6/done ]
    then
        [ ! -e hdf5-1.8.6 ] && tar xfz hdf5-1.8.6.tar.gz
        echo "Installing HDF5"
        cd hdf5-1.8.6
        ( ./configure --prefix=${DEST_DIR}/ --enable-shared 2>&1 ) 1>> ${LOG_FILE} || do_exit
        ( make ${MAKE_PROCS} install 2>&1 ) 1>> ${LOG_FILE} || do_exit
        touch done
        cd ..
    fi
    export HDF5_DIR=${DEST_DIR}
else
    export HDF5_DIR=${HDF5_DIR}
fi
export HDF5_API=16

if [ $INST_SQLITE3 -eq 1 ]
then
    if [ ! -e sqlite-autoconf-3070500/done ]
    then
        [ ! -e sqlite-autoconf-3070500 ] && tar xfz sqlite-autoconf-3070500.tar.gz
        echo "Installing SQLite3"
        cd sqlite-autoconf-3070500
        ( ./configure --prefix=${DEST_DIR}/ 2>&1 ) 1>> ${LOG_FILE} || do_exit
        ( make ${MAKE_PROCS} install 2>&1 ) 1>> ${LOG_FILE} || do_exit
        touch done
        cd ..
    fi
fi

if [ ! -e Python-2.7.1/done ]
then
    echo "Installing Python.  This may take a while, but don't worry.  YT loves you."
    [ ! -e Python-2.7.1 ] && tar xfz Python-2.7.1.tgz
    cd Python-2.7.1
    ( ./configure --prefix=${DEST_DIR}/ 2>&1 ) 1>> ${LOG_FILE} || do_exit

    ( make ${MAKE_PROCS} 2>&1 ) 1>> ${LOG_FILE} || do_exit
    ( make install 2>&1 ) 1>> ${LOG_FILE} || do_exit
    ( ln -sf ${DEST_DIR}/bin/python2.7 ${DEST_DIR}/bin/pyyt 2>&1 ) 1>> ${LOG_FILE}
    touch done
    cd ..
fi

export PYTHONPATH=${DEST_DIR}/lib/python2.7/site-packages/

if [ $INST_HG -eq 1 ]
then
    echo "Installing Mercurial."
<<<<<<< HEAD
    do_setup_py mercurial-1.7.3
=======
    do_setup_py mercurial-1.8.1
>>>>>>> 9dfe3248
    export HG_EXEC=${DEST_DIR}/bin/hg
else
    # We assume that hg can be found in the path.
    if type -P hg &>/dev/null 
    then
        export HG_EXEC=hg
    else
        echo "Cannot find mercurial.  Please set INST_HG=1."
        do_exit
    fi
fi

if [ -z "$YT_DIR" ]
then
    if [ -e $ORIG_PWD/yt/mods.py ]
    then
        YT_DIR="$ORIG_PWD"
    elif [ -e $ORIG_PWD/../yt/mods.py ]
    then
        YT_DIR=`dirname $ORIG_PWD`
    elif [ ! -e yt-hg ] 
    then
        YT_DIR="$PWD/yt-hg/"
        ( ${HG_EXEC} --debug clone http://hg.enzotools.org/yt-supplemental/ 2>&1 ) 1>> ${LOG_FILE}
        # Recently the hg server has had some issues with timeouts.  In lieu of
        # a new webserver, we are now moving to a three-stage process.
        # First we clone the repo, but only up to r0.
        ( ${HG_EXEC} --debug clone http://hg.enzotools.org/yt/ ./yt-hg 2>&1 ) 1>> ${LOG_FILE}
        # Now we update to the branch we're interested in.
        ( ${HG_EXEC} -R ${YT_DIR} up -C ${BRANCH} 2>&1 ) 1>> ${LOG_FILE}
    elif [ -e yt-hg ] 
    then
        YT_DIR="$PWD/yt-hg/"
    fi
    echo Setting YT_DIR=${YT_DIR}
fi

# This fixes problems with gfortran linking.
unset LDFLAGS 

echo "Installing distribute"
( ${DEST_DIR}/bin/python2.7 ${YT_DIR}/distribute_setup.py 2>&1 ) 1>> ${LOG_FILE} || do_exit

echo "Installing pip"
( ${DEST_DIR}/bin/easy_install-2.7 pip 2>&1 ) 1>> ${LOG_FILE} || do_exit

do_setup_py numpy-1.5.1 ${NUMPY_ARGS}

if [ -n "${MPL_SUPP_LDFLAGS}" ]
then
    OLD_LDFLAGS=${LDFLAGS}
    export LDFLAGS="${MPL_SUPP_LDFLAGS}"
    echo "Setting LDFLAGS ${LDFLAGS}"
fi
if [ -n "${MPL_SUPP_CXXFLAGS}" ]
then
    OLD_CXXFLAGS=${CXXFLAGS}
    export CXXFLAGS="${MPL_SUPP_CXXFLAGS}"
    echo "Setting CXXFLAGS ${CXXFLAGS}"
fi
if [ -n "${MPL_SUPP_CFLAGS}" ]
then
    OLD_CFLAGS=${CFLAGS}
    export CFLAGS="${MPL_SUPP_CFLAGS}"
    echo "Setting CFLAGS ${CFLAGS}"
fi
# Now we set up the basedir for matplotlib:
mkdir -p ${DEST_DIR}/src/matplotlib-1.0.0
echo "[directories]" >> ${DEST_DIR}/src/matplotlib-1.0.0/setup.cfg
echo "basedirlist = ${DEST_DIR}" >> ${DEST_DIR}/src/matplotlib-1.0.0/setup.cfg
do_setup_py matplotlib-1.0.0
if [ -n "${OLD_LDFLAGS}" ]
then
    export LDFLAG=${OLD_LDFLAGS}
fi
[ -n "${OLD_LDFLAGS}" ] && export LDFLAGS=${OLD_LDFLAGS}
[ -n "${OLD_CXXFLAGS}" ] && export CXXFLAGS=${OLD_CXXFLAGS}
[ -n "${OLD_CFLAGS}" ] && export CFLAGS=${OLD_CFLAGS}
do_setup_py ipython-0.10
do_setup_py h5py-1.2.0
do_setup_py Cython-0.14
[ $INST_FORTHON -eq 1 ] && do_setup_py Forthon-0.8.4

echo "Doing yt update, wiping local changes and updating to branch ${BRANCH}"
MY_PWD=`pwd`
cd $YT_DIR
( ${HG_EXEC} pull && ${HG_EXEC} up -C ${BRANCH} 2>&1 ) 1>> ${LOG_FILE}

echo "Installing yt"
echo $HDF5_DIR > hdf5.cfg
[ $INST_PNG -eq 1 ] && echo $PNG_DIR > png.cfg
[ $INST_FTYPE -eq 1 ] && echo $FTYPE_DIR > freetype.cfg
[ $INST_FORTHON -eq 1 ] && ( ( cd yt/utilities/kdtree && FORTHON_EXE=${DEST_DIR}/bin/Forthon make 2>&1 ) 1>> ${LOG_FILE} )
( ${DEST_DIR}/bin/python2.7 setup.py develop 2>&1 ) 1>> ${LOG_FILE} || do_exit
touch done
cd $MY_PWD

if [ $INST_ENZO -eq 1 ]
then
    echo "Cloning a copy of Enzo."
    cd ${DEST_DIR}/src/
    ${HG_EXEC} clone https://enzo.googlecode.com/hg/ ./enzo-hg-stable
    cd $MY_PWD
fi

# Now we open up the ext repository
if [ ! -e ext-3.3.2/done ]
then
    ( unzip -o ext-3.3.2.zip 2>&1 ) 1>> ${LOG_FILE} || do_exit
    ( echo "Symlinking ext-3.3.2 as ext-resources" 2>&1 ) 1>> ${LOG_FILE}
    ln -sf ext-3.3.2 ext-resources
    touch ext-3.3.2/done
fi

# Now we open up the ext theme
if [ ! -e ext-slate-110328/done ]
then
    ( unzip -o ext-slate-110328.zip 2>&1 ) 1>> ${LOG_FILE} || do_exit
    ( echo "Symlinking ext-slate-110328 as ext-theme" 2>&1 ) 1>> ${LOG_FILE}
    ln -sf ext-slate-110328 ext-theme
    touch ext-slate-110328/done
fi

if [ -e $HOME/.matplotlib/fontList.cache ] && \
   ( grep -q python2.6 $HOME/.matplotlib/fontList.cache )
then
    echo "WARNING WARNING WARNING WARNING WARNING WARNING WARNING"
    echo "*******************************************************"
    echo
    echo "  You likely need to remove your old fontList.cache!"
    echo "  You can do this with this command:"
    echo ""
    echo "  rm $HOME/.matplotlib/fontList.cache"
    echo
    echo "*******************************************************"
fi

function print_afterword
{
    echo
    echo
    echo "========================================================================"
    echo
    echo "yt is now installed in $DEST_DIR ."
    echo "To run from this new installation, the a few variables need to be"
    echo "prepended with the following information:"
    echo
    echo "YT_DEST         => $DEST_DIR"
    echo "PATH            => $DEST_DIR/bin/"
    echo "PYTHONPATH      => $DEST_DIR/lib/python2.7/site-packages/"
    echo "LD_LIBRARY_PATH => $DEST_DIR/lib/"
    echo
    echo "For interactive data analysis and visualization, we recommend running"
    echo "the IPython interface, which will become more fully featured with time:"
    echo
    echo "$DEST_DIR/bin/iyt"
    echo
    echo "For command line analysis run:"
    echo
    echo "$DEST_DIR/bin/yt"
    echo
    echo "To bootstrap a development environment for yt, run:"
    echo 
    echo "$DEST_DIR/bin/yt bootstrap_dev"
    echo
    echo "Note of interest: this installation will use the directory:"
    echo "    $YT_DIR"
    echo "as the source for all the YT code.  This means you probably shouldn't"
    echo "delete it, but on the plus side, any changes you make there are"
    echo "automatically propagated."
    if [ $INST_HG -eq 1 ]
    then
      echo
      echo "Mercurial has also been installed:"
      echo
      echo "$DEST_DIR/bin/hg"
      echo
    fi
    if [ $INST_ENZO -eq 1 ]
    then
      echo "Enzo has also been checked out, but not built."
      echo
      echo "$DEST_DIR/src/enzo-hg-stable"
      echo
      echo "The value of YT_DEST can be used as an HDF5 installation location."
      echo "Questions about Enzo should be directed to the Enzo User List."
      echo
    fi
    echo
    echo "For support, see the website and join the mailing list:"
    echo
    echo "    http://yt.enzotools.org/"
    echo "    http://lists.spacepope.org/listinfo.cgi/yt-users-spacepope.org"
    echo
    echo "========================================================================"
    echo
    echo "Oh, look at me, still talking when there's science to do!"
    echo "Good luck, and email the user list if you run into any problems."
}

print_afterword
print_afterword >> ${LOG_FILE}<|MERGE_RESOLUTION|>--- conflicted
+++ resolved
@@ -289,11 +289,7 @@
 get_enzotools Python-2.7.1.tgz
 get_enzotools numpy-1.5.1.tar.gz
 get_enzotools matplotlib-1.0.0.tar.gz
-<<<<<<< HEAD
-get_enzotools mercurial-1.7.3.tar.gz
-=======
 get_enzotools mercurial-1.8.1.tar.gz
->>>>>>> 9dfe3248
 get_enzotools ipython-0.10.tar.gz
 get_enzotools h5py-1.2.0.tar.gz
 get_enzotools Cython-0.14.tar.gz
@@ -422,11 +418,7 @@
 if [ $INST_HG -eq 1 ]
 then
     echo "Installing Mercurial."
-<<<<<<< HEAD
-    do_setup_py mercurial-1.7.3
-=======
     do_setup_py mercurial-1.8.1
->>>>>>> 9dfe3248
     export HG_EXEC=${DEST_DIR}/bin/hg
 else
     # We assume that hg can be found in the path.
