--- conflicted
+++ resolved
@@ -17,12 +17,8 @@
     cm_per_pc, cm_per_ly, cm_per_au, cm_per_rsun, \
     mass_sun_grams, sec_per_year, sec_per_day, sec_per_hr, \
     sec_per_min, temp_sun_kelvin, luminosity_sun_ergs_per_sec, \
-<<<<<<< HEAD
-    metallicity_sun, erg_per_eV, amu_grams, mass_electron_grams
-=======
     metallicity_sun, erg_per_eV, amu_grams, mass_electron_grams, \
-    hubble_constant_hertz, cm_per_ang, jansky_cgs
->>>>>>> fc98fc3c
+    cm_per_ang, jansky_cgs
 import numpy as np
 
 # Lookup a unit symbol with the symbol string, and provide a tuple with the
