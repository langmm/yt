--- conflicted
+++ resolved
@@ -18,22 +18,14 @@
 import numpy as np
 from numpy.testing import \
     assert_array_almost_equal_nulp, \
-<<<<<<< HEAD
-    assert_raises
-=======
     assert_raises, assert_equal
->>>>>>> 0b78f46f
 from nose.tools import assert_true
 import operator
 from sympy import Symbol
 from yt.testing import \
-<<<<<<< HEAD
-    fake_random_ds, assert_allclose_units
-=======
     fake_random_ds, assert_allclose_units, \
     assert_almost_equal
 from yt.units.unit_registry import UnitRegistry
->>>>>>> 0b78f46f
 
 # dimensions
 from yt.units.dimensions import \
@@ -462,9 +454,6 @@
     u2 = Unit('degF')
 
     assert_raises(InvalidUnitOperation, operator.mul, u1, u2)
-<<<<<<< HEAD
-    assert_raises(InvalidUnitOperation, operator.truediv, u1, u2)
-=======
     assert_raises(InvalidUnitOperation, operator.truediv, u1, u2)
 
 def test_latex_repr():
@@ -517,5 +506,4 @@
     json_reg = reg.to_json()
     unserialized_reg = UnitRegistry.from_json(json_reg)
 
-    assert_equal(reg.lut, unserialized_reg.lut)
->>>>>>> 0b78f46f
+    assert_equal(reg.lut, unserialized_reg.lut)