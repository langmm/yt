--- conflicted
+++ resolved
@@ -132,28 +132,10 @@
                        function=_magnetic_field_poloidal,
                        units=u, validators=[ValidateParameter("normal")])
 
-<<<<<<< HEAD
-    def _magnetic_field_toroidal(field,data):
-        normal = data.get_field_parameter("normal")
-        d = data[ftype,'magnetic_field_x']
-        Bfields = data.ds.arr(
-                    [data[ftype,'magnetic_field_x'],
-                     data[ftype,'magnetic_field_y'],
-                     data[ftype,'magnetic_field_z']],
-                     d.units)
-        
-        phi = data["index", 'spherical_phi']
-        return get_sph_phi_component(Bfields, phi, normal)
-
     registry.add_field((ftype, "magnetic_field_toroidal"),
                        sampling_type="local",
                        function=_magnetic_field_toroidal,
                        units=u, validators=[ValidateParameter("normal")])
-=======
-    registry.add_field((ftype, "magnetic_field_toroidal"), sampling_type="cell",
-             function=_magnetic_field_toroidal,
-             units=u, validators=[ValidateParameter("normal")])
->>>>>>> d703e29a
 
     def _alfven_speed(field,data):
         B = data[ftype,'magnetic_field_strength']
@@ -218,13 +200,8 @@
         def _mag_field(field, data):
             return convert(data[fd])
         return _mag_field
-<<<<<<< HEAD
-    for ax, fd in zip("xyz", ds_fields):
+    for ax, fd in zip(registry.ds.coordinates.axis_order, ds_fields):
         registry.add_field((ftype,"magnetic_field_%s" % ax),
                            sampling_type="local",
-=======
-    for ax, fd in zip(registry.ds.coordinates.axis_order, ds_fields):
-        registry.add_field((ftype,"magnetic_field_%s" % ax), sampling_type="cell", 
->>>>>>> d703e29a
                            function=mag_field(fd),
                            units=unit_system[to_units.dimensions])