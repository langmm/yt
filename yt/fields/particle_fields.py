--- conflicted
+++ resolved
@@ -326,18 +326,6 @@
             _particle_angular_momentum_component
     for axi, ax in enumerate("xyz"):
         f, v = _get_spec_ang_mom_comp(axi, ax, ptype)
-<<<<<<< HEAD
-        registry.add_field((ptype, "particle_specific_angular_momentum_%s" % ax),
-                           sampling_type="particle",
-                           function=f,
-                           units=unit_system["specific_angular_momentum"],
-                           validators=[ValidateParameter("center")])
-        registry.add_field((ptype, "particle_angular_momentum_%s" % ax),
-                           sampling_type="particle",
-                           function=v,
-                           units=unit_system["angular_momentum"],
-                           validators=[ValidateParameter('center')])
-=======
         registry.add_field(
             (ptype, "particle_specific_angular_momentum_%s" % ax),
             sampling_type="particle",
@@ -350,7 +338,6 @@
             sampling_type="particle",
             function=v, units=unit_system["angular_momentum"],
             validators=[ValidateParameter('center')])
->>>>>>> d2770e45
 
     def _particle_angular_momentum(field, data):
         am = data[ptype, "particle_mass"] * data[ptype, "particle_specific_angular_momentum"].T
@@ -364,7 +351,8 @@
 
     create_magnitude_field(registry, "particle_angular_momentum",
                            unit_system["angular_momentum"],
-                           ftype=ptype, particle_type=True)
+                           sampling_type='particle',
+                           ftype=ptype)
 
     def _particle_radius(field, data):
         """The spherical radius component of the particle positions
@@ -394,14 +382,6 @@
         L, pos = modify_reference_frame(center, normal, P=pos)
         return pos
 
-<<<<<<< HEAD
-    registry.add_field((ptype, "particle_position_relative"),
-                       sampling_type="particle",
-                       function=_particle_position_relative,
-                       units=unit_system["length"],
-                       validators=[ValidateParameter("normal"),
-                                   ValidateParameter("center")])
-=======
     for name in ["particle_position_relative", "relative_particle_position"]:
         # TODO mark "particle_position_relative" as deprecated in a way
         # that's visible to users
@@ -412,7 +392,6 @@
             units=unit_system["length"],
             validators=[ValidateParameter("normal"),
                         ValidateParameter("center")])
->>>>>>> d2770e45
 
     def _particle_velocity_relative(field, data):
         """The vector particle velocities in an arbitrary coordinate system
@@ -431,14 +410,6 @@
         L, vel = modify_reference_frame(center, normal, V=vel)
         return vel
 
-<<<<<<< HEAD
-    registry.add_field((ptype, "particle_velocity_relative"),
-                       sampling_type="particle",
-                       function=_particle_velocity_relative,
-                       units=unit_system["velocity"],
-                       validators=[ValidateParameter("normal"),
-                                   ValidateParameter("center")])
-=======
     for name in ["particle_velocity_relative", "relative_particle_velocity"]:
         # TODO mark "particle_velocity_relative" as deprecated in a way
         # that's visible to users
@@ -449,8 +420,6 @@
             units=unit_system["velocity"],
             validators=[ValidateParameter("normal"),
                         ValidateParameter("center")])
->>>>>>> d2770e45
-
 
     def _get_coord_funcs_relative(axi, _ptype):
         def _particle_pos_rel(field, data):
@@ -465,18 +434,11 @@
                            function=v,
                            units="code_velocity")
         registry.add_field((ptype, "particle_position_relative_%s" % ax),
-<<<<<<< HEAD
-                           sampling_type="particle",
-                           function=p,
-                           units="code_length")
-
-=======
             sampling_type="particle", function = p, units = "code_length")
         registry.add_field((ptype, "relative_particle_velocity_%s" % ax),
             sampling_type="particle", function = v, units = "code_velocity")
         registry.add_field((ptype, "relative_particle_position_%s" % ax),
             sampling_type="particle", function = p, units = "code_length")
->>>>>>> d2770e45
 
     # this is just particle radius but we add it with an alias for the sake of
     # consistent naming
@@ -856,12 +818,8 @@
         rv /= hsml.uq**3 / hsml.uq.in_base(unit_system.name).uq**3
         rv = data.apply_units(rv, field_units)
         return rv
-<<<<<<< HEAD
-    registry.add_field(field_name, sampling_type="cell",
-=======
     registry.add_field(field_name,
                        sampling_type="cell",
->>>>>>> d2770e45
                        function = _vol_weight,
                        validators = [ValidateSpatial(0)],
                        units = field_units)
@@ -881,15 +839,9 @@
         return distances
     registry.add_field(field_name,
                        sampling_type="particle",
-<<<<<<< HEAD
-                       function=_nth_neighbor,
-                       validators=[ValidateSpatial(0)],
-                       units="code_length")
-=======
                        function = _nth_neighbor,
                        validators = [ValidateSpatial(0)],
                        units = "code_length")
->>>>>>> d2770e45
     return [field_name]
 
 def add_union_field(registry, ptype, field_name, units):
