"""
This module is very simple.  It imports the configuration
we have written for yt.
Everything will be returned in a global config dictionary: ytcfg



"""

#-----------------------------------------------------------------------------
# Copyright (c) 2013, yt Development Team.
#
# Distributed under the terms of the Modified BSD License.
#
# The full license is in the file COPYING.txt, distributed with this software.
#-----------------------------------------------------------------------------

import ConfigParser, os, os.path, types

<<<<<<< HEAD
ytcfg_defaults = dict(
    serialize = 'True',
=======
ytcfgDefaults = dict(
    serialize = 'False',
>>>>>>> 1f56f985
    onlydeserialize = 'False',
    timefunctions = 'False',
    logfile = 'False',
    coloredlogs = 'False',
    suppressstreamlogging = 'False',
    loglevel = '20',
    inline = 'False',
    numthreads = '-1',
    __withinreason = 'False',
    __withintesting = 'False',
    __parallel = 'False',
    __global_parallel_rank = '0',
    __global_parallel_size = '1',
    __topcomm_parallel_rank = '0',
    __topcomm_parallel_size = '1',
    __command_line = 'False',
    storeparameterfiles = 'False',
    parameterfilestore = 'parameter_files.csv',
    maximumstoredpfs = '500',
    loadfieldplugins = 'True',
    pluginfilename = 'my_plugins.py',
    parallel_traceback = 'False',
    pasteboard_repo = '',
    reconstruct_hierarchy = 'False',
    test_storage_dir = '/does/not/exist',
    test_data_dir = '/does/not/exist',
    enzo_db = '',
    hub_url = 'https://hub.yt-project.org/upload',
    hub_api_key = '',
    ipython_notebook = 'False',
    notebook_password = '',
    answer_testing_tolerance = '3',
    answer_testing_bitwise = 'False',
    gold_standard_filename = 'gold311',
    local_standard_filename = 'local001',
    sketchfab_api_key = 'None',
    thread_field_detection = 'False',
    ignore_invalid_unit_operation_errors = 'False'
    )
# Here is the upgrade.  We're actually going to parse the file in its entirety
# here.  Then, if it has any of the Forbidden Sections, it will be rewritten
# without them.

__fn = os.path.expanduser("~/.yt/config")
if os.path.exists(__fn):
    f = open(__fn).read()
    if any(header in f for header in ["[lagos]","[raven]","[fido]","[enki]"]):
        print "***********************************************************"
        print "* Upgrading configuration file to new format; saving old. *"
        print "***********************************************************"
        # This is of the old format
        cp = ConfigParser.ConfigParser()
        cp.read(__fn)
        # NOTE: To avoid having the 'DEFAULT' section here,
        # we are not passing in ytcfg_defaults to the constructor.
        new_cp = ConfigParser.ConfigParser()
        new_cp.add_section("yt")
        for section in cp.sections():
            for option in cp.options(section):
                # We changed them all to lowercase
                if option.lower() in ytcfg_defaults:
                    new_cp.set("yt", option, cp.get(section, option))
                    print "Setting %s to %s" % (option, cp.get(section, option))
        open(__fn + ".old", "w").write(f)
        new_cp.write(open(__fn, "w"))
# Pathological check for Kraken
#elif os.path.exists("~/"):
#    if not os.path.exists("~/.yt"):
#            print "yt is creating a new directory, ~/.yt ."
#            os.mkdir(os.path.exists("~/.yt/"))
#    # Now we can read in and write out ...
#    new_cp = Configparser.ConfigParser(ytcfg_defaults)
#    new_cp.write(__fn)

class YTConfigParser(ConfigParser.ConfigParser):
    def __setitem__(self, key, val):
        self.set(key[0], key[1], val)

if os.path.exists(os.path.expanduser("~/.yt/config")):
    ytcfg = YTConfigParser(ytcfg_defaults)
    ytcfg.read(['yt.cfg', os.path.expanduser('~/.yt/config')])
else:
    ytcfg = YTConfigParser(ytcfg_defaults)
    ytcfg.read(['yt.cfg'])
if not ytcfg.has_section("yt"):
    ytcfg.add_section("yt")

# Now we have parsed the config file.  Overrides come from the command line.

# This should be implemented at some point.  The idea would be to have a set of
# command line options, fed through an option parser, that would override
# the settings in ytcfg.  *However*, because we want to have the command-line
# scripts work, we'd probably want to have them only be long options, and also
# along the lines of --yt-something=somethingelse.  The command line scripts
# would then not get their options from sys.argv, but instead from this module.<|MERGE_RESOLUTION|>--- conflicted
+++ resolved
@@ -17,13 +17,8 @@
 
 import ConfigParser, os, os.path, types
 
-<<<<<<< HEAD
-ytcfg_defaults = dict(
-    serialize = 'True',
-=======
 ytcfgDefaults = dict(
     serialize = 'False',
->>>>>>> 1f56f985
     onlydeserialize = 'False',
     timefunctions = 'False',
     logfile = 'False',
