--- conflicted
+++ resolved
@@ -203,12 +203,8 @@
 
     def _initialize_coarse_index(self):
         pb = get_pbar("Initializing coarse index ", len(self.data_files))
-<<<<<<< HEAD
         max_hsml = 0.0
-        for i, data_file in enumerate(self.data_files):
-=======
         for i, data_file in parallel_objects(enumerate(self.data_files)):
->>>>>>> 4c152fb3
             pb.update(i + 1)
             for ptype, pos in self.io._yield_coordinates(data_file):
                 ds = self.ds
