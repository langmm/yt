"""
Geometry container base class.




"""

#-----------------------------------------------------------------------------
# Copyright (c) 2013, yt Development Team.
#
# Distributed under the terms of the Modified BSD License.
#
# The full license is in the file COPYING.txt, distributed with this software.
#-----------------------------------------------------------------------------

import os
import cPickle
import weakref
import h5py
from exceptions import IOError, TypeError
from types import ClassType
import numpy as np
import abc
import copy

from yt.funcs import *
from yt.config import ytcfg
from yt.data_objects.data_containers import \
    data_object_registry
from yt.data_objects.field_info_container import \
    NullFunc
from yt.fields.particle_fields import \
    particle_deposition_functions, \
    particle_scalar_functions
from yt.utilities.io_handler import io_registry
from yt.utilities.logger import ytLogger as mylog
from yt.utilities.parallel_tools.parallel_analysis_interface import \
    ParallelAnalysisInterface, parallel_splitter
from yt.utilities.exceptions import YTFieldNotFound

def _unsupported_object(pf, obj_name):
    def _raise_unsupp(*args, **kwargs):
        raise YTObjectNotImplemented(pf, obj_name)
    return _raise_unsupp

class GeometryHandler(ParallelAnalysisInterface):
    _global_mesh = True
    _unsupported_objects = ()

    def __init__(self, pf, data_style):
        ParallelAnalysisInterface.__init__(self)
        self.parameter_file = weakref.proxy(pf)
        self.pf = self.parameter_file

        self._initialize_state_variables()

        mylog.debug("Initializing data storage.")
        self._initialize_data_storage()

        # Must be defined in subclass
        mylog.debug("Setting up classes.")
        self._setup_classes()

        mylog.debug("Setting up domain geometry.")
        self._setup_geometry()

        mylog.debug("Initializing data grid data IO")
        self._setup_data_io()

        mylog.debug("Detecting fields.")
        self._detect_fields()

        mylog.debug("Detecting fields in backup.")
        self._detect_fields_backup()

        mylog.debug("Adding unknown detected fields")
        self._setup_unknown_fields()

        mylog.debug("Setting up derived fields")
        self._setup_derived_fields()

        mylog.debug("Setting up particle fields")
        self._setup_particle_types()

    def __del__(self):
        if self._data_file is not None:
            self._data_file.close()

    def _detect_fields_backup(self):
        # grab fields from backup file as well, if present
        return
        try:
            backup_filename = self.parameter_file.backup_filename
            f = h5py.File(backup_filename, 'r')
            g = f["data"]
            grid = self.grids[0] # simply check one of the grids
            grid_group = g["grid_%010i" % (grid.id - grid._id_offset)]
            for field_name in grid_group:
                if field_name != 'particles':
                    self.field_list.append(field_name)
        except KeyError:
            return
        except IOError:
            return

    def _initialize_state_variables(self):
        self._parallel_locking = False
        self._data_file = None
        self._data_mode = None
        self._max_locations = {}
        self.num_grids = None

    def _setup_classes(self, dd):
        # Called by subclass
        self.object_types = []
        self.objects = []
        self.plots = []
        for name, cls in sorted(data_object_registry.items()):
            if name in self._unsupported_objects:
                setattr(self, name,
                    _unsupported_object(self.parameter_file, name))
                continue
            cname = cls.__name__
            if cname.endswith("Base"): cname = cname[:-4]
            self._add_object_class(name, cname, cls, dd)
        if self.pf.refine_by != 2 and hasattr(self, 'proj') and \
            hasattr(self, 'overlap_proj'):
            mylog.warning("Refine by something other than two: reverting to"
                        + " overlap_proj")
            self.proj = self.overlap_proj
        if self.pf.dimensionality < 3 and hasattr(self, 'proj') and \
            hasattr(self, 'overlap_proj'):
            mylog.warning("Dimensionality less than 3: reverting to"
                        + " overlap_proj")
            self.proj = self.overlap_proj
        self.object_types.sort()

    def _setup_particle_types(self, ptypes = None):
        mname = self.pf._particle_mass_name
        cname = self.pf._particle_coordinates_name
        vname = self.pf._particle_velocity_name
        # We require overriding if any of this is true
        df = []
        if ptypes is None: ptypes = self.pf.particle_types_raw
        if None in (mname, cname, vname): 
            # If we don't know what to do, then let's not.
            for ptype in set(ptypes):
                df += self.pf._setup_particle_type(ptype)
            # Now we have a bunch of new fields to add!
            # This is where the dependencies get calculated.
            self._derived_fields_add(df)
            return
        fi = self.pf.field_info
        def _get_conv(cf):
            def _convert(data):
                return data.convert(cf)
            return _convert
        for ptype in ptypes:
            fi.add_field((ptype, vname), function=NullFunc,
                particle_type = True,
                convert_function=_get_conv("velocity"),
                units = r"\mathrm{cm}/\mathrm{s}")
            df.append((ptype, vname))
            fi.add_field((ptype, mname), function=NullFunc,
                particle_type = True,
                convert_function=_get_conv("mass"),
                units = r"\mathrm{g}")
            df.append((ptype, mname))
            df += particle_deposition_functions(ptype, cname, mname, fi)
            df += particle_scalar_functions(ptype, cname, vname, fi)
            fi.add_field((ptype, cname), function=NullFunc,
                         particle_type = True)
            df.append((ptype, cname))
            # Now we add some translations.
            df += self.pf._setup_particle_type(ptype)
        self._derived_fields_add(df)

    def _setup_unknown_fields(self, list_of_fields = None, field_info = None,
                              skip_removal = False):
        field_info = field_info or self.pf._fieldinfo_known
        field_list = list_of_fields or self.field_list
        dftype = self.parameter_file.default_fluid_type
        mylog.debug("Checking %s", field_list)
        for field in field_list:
            # By allowing a backup, we don't mandate that it's found in our
            # current field info.  This means we'll instead simply override
            # it.
            if not skip_removal:
                ff = self.parameter_file.field_info.pop(field, None)
            if field not in field_info:
                # Now we check if it's a gas field or what ...
                if isinstance(field, tuple) and field[0] in self.pf.particle_types:
                    particle_type = True
                else:
                    particle_type = False
                if isinstance(field, tuple) and not particle_type and \
                   field[1] in field_info:
                    mylog.debug("Adding known field %s to list of fields", field)
                    self.pf.field_info[field] = field_info[field[1]]
                    continue
                rootloginfo("Adding unknown field %s to list of fields", field)
                cf = None
                if self.parameter_file.has_key(field):
                    def external_wrapper(f):
                        def _convert_function(data):
                            return data.convert(f)
                        return _convert_function
                    cf = external_wrapper(field)
                # Note that we call add_field on the field_info directly.  This
                # will allow the same field detection mechanism to work for 1D,
                # 2D and 3D fields.
                self.pf.field_info.add_field(
                    field, NullFunc, particle_type=particle_type,
                    take_log=False,
                    units=self.parameter_file.field_units[field])
            else:
                mylog.debug("Adding known field %s to list of fields", field)
<<<<<<< HEAD
                self.parameter_file.field_info[field] = known_fields[field]
                if field in self.parameter_file.field_units:
                    unit = self.parameter_file.field_units[field]
                    if unit != '':
                        self.parameter_file.field_info[field].units = unit
=======
                self.parameter_file.field_info[field] = field_info[field]
>>>>>>> c1f15d24

    def _setup_derived_fields(self):
        self.derived_field_list = []
        self.filtered_particle_types = []
        fc = self._derived_fields_to_check()
        self._derived_fields_add(fc)

    def _setup_filtered_type(self, filter):
        if not filter.available(self.derived_field_list):
            return False
        fi = self.parameter_file.field_info
        fd = self.parameter_file.field_dependencies
        available = False
        for fn in self.derived_field_list:
            if fn[0] == filter.filtered_type:
                # Now we can add this
                available = True
                self.derived_field_list.append(
                    (filter.name, fn[1]))
                fi[filter.name, fn[1]] = filter.wrap_func(fn, fi[fn])
                # Now we append the dependencies
                fd[filter.name, fn[1]] = fd[fn]
        if available:
            self.parameter_file.particle_types += (filter.name,)
            self.filtered_particle_types.append(filter.name)
            self._setup_particle_types([filter.name])
        return available

    def _derived_fields_to_check(self):
        fi = self.parameter_file.field_info
        # First we construct our list of fields to check
        fields_to_check = []
        for field in fi.keys():
            finfo = fi[field]
            # Explicitly defined
            if isinstance(field, tuple):
                fields_to_check.append(field)
                continue
            # This one is implicity defined for all particle or fluid types.
            # So we check each.
            if not finfo.particle_type:
                fields_to_check.append(field)
                continue
            # We do a special case for 'all' later
            new_fields = []
            for pt in self.parameter_file.particle_types:
                new_fi = copy.copy(finfo)
                new_fi.name = (pt, new_fi.name)
                fi[new_fi.name] = new_fi
                new_fields.append(new_fi.name)
            fields_to_check += new_fields
        return fields_to_check

    def _derived_fields_add(self, fields_to_check = None):
        if fields_to_check is None:
            fields_to_check = []
        fi = self.parameter_file.field_info
        for field in fields_to_check:
            try:
                fd = fi[field].get_dependencies(pf = self.parameter_file)
            except Exception as e:
                if type(e) != YTFieldNotFound:
                    mylog.debug("Raises %s during field %s detection.",
                                str(type(e)), field)
                continue
            missing = False
            # This next bit checks that we can't somehow generate everything.
            # We also manually update the 'requested' attribute
            requested = []
            for f in fd.requested:
                if (field[0], f) in self.field_list:
                    requested.append( (field[0], f) )
                elif f in self.field_list:
                    requested.append( f )
                elif isinstance(f, tuple) and f[1] in self.field_list:
                    requested.append( f )
                else:
                    missing = True
                    break
            if not missing: self.derived_field_list.append(field)
            fd.requested = set(requested)
            self.parameter_file.field_dependencies[field] = fd
            if not fi[field].particle_type and not isinstance(field, tuple):
                # Manually hardcode to 'gas'
                self.parameter_file.field_dependencies["gas", field] = fd
        for field in self.field_list:
            if field not in self.derived_field_list:
                self.derived_field_list.append(field)

    # Now all the object related stuff
    def all_data(self, find_max=False):
        pf = self.parameter_file
        if find_max: c = self.find_max("Density")[1]
        else: c = (pf.domain_right_edge + pf.domain_left_edge)/2.0
        return self.region(c,
            pf.domain_left_edge, pf.domain_right_edge)

    def _initialize_data_storage(self):
        if not ytcfg.getboolean('yt','serialize'): return
        fn = self.pf.storage_filename
        if fn is None:
            if os.path.isfile(os.path.join(self.directory,
                                "%s.yt" % self.pf.unique_identifier)):
                fn = os.path.join(self.directory,"%s.yt" % self.pf.unique_identifier)
            else:
                fn = os.path.join(self.directory,
                        "%s.yt" % self.parameter_file.basename)
        dir_to_check = os.path.dirname(fn)
        if dir_to_check == '':
            dir_to_check = '.'
        # We have four options:
        #    Writeable, does not exist      : create, open as append
        #    Writeable, does exist          : open as append
        #    Not writeable, does not exist  : do not attempt to open
        #    Not writeable, does exist      : open as read-only
        exists = os.path.isfile(fn)
        if not exists:
            writeable = os.access(dir_to_check, os.W_OK)
        else:
            writeable = os.access(fn, os.W_OK)
        writeable = writeable and not ytcfg.getboolean('yt','onlydeserialize')
        # We now have our conditional stuff
        self.comm.barrier()
        if not writeable and not exists: return
        if writeable:
            try:
                if not exists: self.__create_data_file(fn)
                self._data_mode = 'a'
            except IOError:
                self._data_mode = None
                return
        else:
            self._data_mode = 'r'

        self.__data_filename = fn
        self._data_file = h5py.File(fn, self._data_mode)

    def __create_data_file(self, fn):
        # Note that this used to be parallel_root_only; it no longer is,
        # because we have better logic to decide who owns the file.
        f = h5py.File(fn, 'a')
        f.close()

    def _setup_data_io(self):
        if getattr(self, "io", None) is not None: return
        self.io = io_registry[self.data_style](self.parameter_file)

    def _save_data(self, array, node, name, set_attr=None, force=False, passthrough = False):
        """
        Arbitrary numpy data will be saved to the region in the datafile
        described by *node* and *name*.  If data file does not exist, it throws
        no error and simply does not save.
        """

        if self._data_mode != 'a': return
        try:
            node_loc = self._data_file[node]
            if name in node_loc and force:
                mylog.info("Overwriting node %s/%s", node, name)
                del self._data_file[node][name]
            elif name in node_loc and passthrough:
                return
        except:
            pass
        myGroup = self._data_file['/']
        for q in node.split('/'):
            if q: myGroup = myGroup.require_group(q)
        arr = myGroup.create_dataset(name,data=array)
        if set_attr is not None:
            for i, j in set_attr.items(): arr.attrs[i] = j
        self._data_file.flush()

    def _reload_data_file(self, *args, **kwargs):
        if self._data_file is None: return
        self._data_file.close()
        del self._data_file
        self._data_file = h5py.File(self.__data_filename, self._data_mode)

    save_data = parallel_splitter(_save_data, _reload_data_file)

    def _get_data_reader_dict(self):
        dd = { 'pf' : self.parameter_file, # Already weak
               'hierarchy': weakref.proxy(self) }
        return dd

    def _reset_save_data(self,round_robin=False):
        if round_robin:
            self.save_data = self._save_data
        else:
            self.save_data = parallel_splitter(self._save_data, self._reload_data_file)

    def save_object(self, obj, name):
        """
        Save an object (*obj*) to the data_file using the Pickle protocol,
        under the name *name* on the node /Objects.
        """
        s = cPickle.dumps(obj, protocol=-1)
        self.save_data(np.array(s, dtype='c'), "/Objects", name, force = True)

    def load_object(self, name):
        """
        Load and return and object from the data_file using the Pickle protocol,
        under the name *name* on the node /Objects.
        """
        obj = self.get_data("/Objects", name)
        if obj is None:
            return
        obj = cPickle.loads(obj.value)
        if iterable(obj) and len(obj) == 2:
            obj = obj[1] # Just the object, not the pf
        if hasattr(obj, '_fix_pickle'): obj._fix_pickle()
        return obj

    def get_data(self, node, name):
        """
        Return the dataset with a given *name* located at *node* in the
        datafile.
        """
        if self._data_file == None:
            return None
        if node[0] != "/": node = "/%s" % node

        myGroup = self._data_file['/']
        for group in node.split('/'):
            if group:
                if group not in myGroup:
                    return None
                myGroup = myGroup[group]
        if name not in myGroup:
            return None

        full_name = "%s/%s" % (node, name)
        try:
            return self._data_file[full_name][:]
        except TypeError:
            return self._data_file[full_name]

    def _close_data_file(self):
        if self._data_file:
            self._data_file.close()
            del self._data_file
            self._data_file = None

    def _add_object_class(self, name, class_name, base, dd):
        self.object_types.append(name)
        obj = type(class_name, (base,), dd)
        setattr(self, name, obj)

    def _split_fields(self, fields):
        # This will split fields into either generated or read fields
        fields_to_read, fields_to_generate = [], []
        for ftype, fname in fields:
            if fname in self.field_list or (ftype, fname) in self.field_list:
                fields_to_read.append((ftype, fname))
            else:
                fields_to_generate.append((ftype, fname))
        return fields_to_read, fields_to_generate

    def _read_particle_fields(self, fields, dobj, chunk = None):
        if len(fields) == 0: return {}, []
        selector = dobj.selector
        if chunk is None:
            self._identify_base_chunk(dobj)
        fields_to_return = {}
        fields_to_read, fields_to_generate = self._split_fields(fields)
        if len(fields_to_read) == 0:
            return {}, fields_to_generate
        fields_to_return = self.io._read_particle_selection(
            self._chunk_io(dobj, cache = False),
            selector,
            fields_to_read)
        for field in fields_to_read:
            ftype, fname = field
            finfo = self.pf._get_field_info(*field)
        return fields_to_return, fields_to_generate

    def _read_fluid_fields(self, fields, dobj, chunk = None):
        if len(fields) == 0: return {}, []
        selector = dobj.selector
        if chunk is None:
            self._identify_base_chunk(dobj)
            chunk_size = dobj.size
        else:
            chunk_size = chunk.data_size
        fields_to_return = {}
        fields_to_read, fields_to_generate = self._split_fields(fields)
        if len(fields_to_read) == 0:
            return {}, fields_to_generate
        fields_to_return = self.io._read_fluid_selection(
            self._chunk_io(dobj),
            selector,
            fields_to_read,
            chunk_size)
<<<<<<< HEAD
=======
        for field in fields_to_read:
            ftype, fname = field
            finfo = self.pf._get_field_info(*field)
            conv_factor = finfo._convert_function(self)
            np.multiply(fields_to_return[field], conv_factor,
                        fields_to_return[field])
>>>>>>> c1f15d24
        #mylog.debug("Don't know how to read %s", fields_to_generate)
        return fields_to_return, fields_to_generate


    def _chunk(self, dobj, chunking_style, ngz = 0, **kwargs):
        # A chunk is either None or (grids, size)
        if dobj._current_chunk is None:
            self._identify_base_chunk(dobj)
        if ngz != 0 and chunking_style != "spatial":
            raise NotImplementedError
        if chunking_style == "all":
            return self._chunk_all(dobj, **kwargs)
        elif chunking_style == "spatial":
            return self._chunk_spatial(dobj, ngz, **kwargs)
        elif chunking_style == "io":
            return self._chunk_io(dobj, **kwargs)
        else:
            raise NotImplementedError

def cached_property(func):
    n = '_%s' % func.func_name
    def cached_func(self):
        if self._cache and getattr(self, n, None) is not None:
            return getattr(self, n)
        if self.data_size is None:
            tr = self._accumulate_values(n[1:])
        else:
            tr = func(self)
        if self._cache:
            setattr(self, n, tr)
        return tr
    return property(cached_func)

class YTDataChunk(object):

    def __init__(self, dobj, chunk_type, objs, data_size = None,
                 field_type = None, cache = False):
        self.dobj = dobj
        self.chunk_type = chunk_type
        self.objs = objs
        self.data_size = data_size
        self._field_type = field_type
        self._cache = cache

    def _accumulate_values(self, method):
        # We call this generically.  It's somewhat slower, since we're doing
        # costly getattr functions, but this allows us to generalize.
        mname = "select_%s" % method
        arrs = []
        for obj in self.objs:
            f = getattr(obj, mname)
            arrs.append(f(self.dobj))
        arrs = np.concatenate(arrs)
        self.data_size = arrs.shape[0]
        return arrs

    @cached_property
    def fcoords(self):
        ci = np.empty((self.data_size, 3), dtype='float64')
        if self.data_size == 0: return ci
        ind = 0
        for obj in self.objs:
            c = obj.select_fcoords(self.dobj)
            if c.shape[0] == 0: continue
            ci[ind:ind+c.shape[0], :] = c
            ind += c.shape[0]
        return ci

    @cached_property
    def icoords(self):
        ci = np.empty((self.data_size, 3), dtype='int64')
        if self.data_size == 0: return ci
        ind = 0
        for obj in self.objs:
            c = obj.select_icoords(self.dobj)
            if c.shape[0] == 0: continue
            ci[ind:ind+c.shape[0], :] = c
            ind += c.shape[0]
        return ci

    @cached_property
    def fwidth(self):
        ci = np.empty((self.data_size, 3), dtype='float64')
        if self.data_size == 0: return ci
        ind = 0
        for obj in self.objs:
            c = obj.select_fwidth(self.dobj)
            if c.shape[0] == 0: continue
            ci[ind:ind+c.shape[0], :] = c
            ind += c.shape[0]
        return ci

    @cached_property
    def ires(self):
        ci = np.empty(self.data_size, dtype='int64')
        if self.data_size == 0: return ci
        ind = 0
        for obj in self.objs:
            c = obj.select_ires(self.dobj)
            if c.shape == 0: continue
            ci[ind:ind+c.size] = c
            ind += c.size
        return ci

    @cached_property
    def tcoords(self):
        self.dtcoords
        return self._tcoords

    @cached_property
    def dtcoords(self):
        ct = np.empty(self.data_size, dtype='float64')
        cdt = np.empty(self.data_size, dtype='float64')
        self._tcoords = ct # Se this for tcoords
        if self.data_size == 0: return cdt
        ind = 0
        for obj in self.objs:
            gdt, gt = obj.tcoords(self.dobj)
            if gt.shape == 0: continue
            ct[ind:ind+gt.size] = gt
            cdt[ind:ind+gdt.size] = gdt
            ind += gt.size
        return cdt

class ChunkDataCache(object):
    def __init__(self, base_iter, preload_fields, geometry_handler,
                 max_length = 256):
        # At some point, max_length should instead become a heuristic function,
        # potentially looking at estimated memory usage.  Note that this never
        # initializes the iterator; it assumes the iterator is already created,
        # and it calls next() on it.
        self.base_iter = base_iter.__iter__()
        self.queue = []
        self.max_length = max_length
        self.preload_fields = preload_fields
        self.geometry_handler = geometry_handler
        self.cache = {}

    def __iter__(self):
        return self
    
    def next(self):
        if len(self.queue) == 0:
            for i in range(self.max_length):
                try:
                    self.queue.append(self.base_iter.next())
                except StopIteration:
                    break
            # If it's still zero ...
            if len(self.queue) == 0: raise StopIteration
            chunk = YTDataChunk(None, "cache", self.queue, cache=False)
            self.cache = self.geometry_handler.io._read_chunk_data(
                chunk, self.preload_fields)
        g = self.queue.pop(0)
        g._initialize_cache(self.cache.pop(g.id, {}))
        return g<|MERGE_RESOLUTION|>--- conflicted
+++ resolved
@@ -216,15 +216,11 @@
                     units=self.parameter_file.field_units[field])
             else:
                 mylog.debug("Adding known field %s to list of fields", field)
-<<<<<<< HEAD
-                self.parameter_file.field_info[field] = known_fields[field]
+                self.parameter_file.field_info[field] = field_info[field]
                 if field in self.parameter_file.field_units:
                     unit = self.parameter_file.field_units[field]
                     if unit != '':
                         self.parameter_file.field_info[field].units = unit
-=======
-                self.parameter_file.field_info[field] = field_info[field]
->>>>>>> c1f15d24
 
     def _setup_derived_fields(self):
         self.derived_field_list = []
@@ -518,15 +514,6 @@
             selector,
             fields_to_read,
             chunk_size)
-<<<<<<< HEAD
-=======
-        for field in fields_to_read:
-            ftype, fname = field
-            finfo = self.pf._get_field_info(*field)
-            conv_factor = finfo._convert_function(self)
-            np.multiply(fields_to_return[field], conv_factor,
-                        fields_to_return[field])
->>>>>>> c1f15d24
         #mylog.debug("Don't know how to read %s", fields_to_generate)
         return fields_to_return, fields_to_generate
 
