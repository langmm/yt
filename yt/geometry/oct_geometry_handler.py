--- conflicted
+++ resolved
@@ -48,31 +48,4 @@
                 (2**(self.max_level+1))).min()
 
     def convert(self, unit):
-<<<<<<< HEAD
-        return self.parameter_file.conversion_factors[unit]
-=======
-        return self.dataset.conversion_factors[unit]
-
-    def find_max(self, field, finest_levels = 3):
-        """
-        Returns (value, center) of location of maximum for a given field.
-        """
-        if (field, finest_levels) in self._max_locations:
-            return self._max_locations[(field, finest_levels)]
-        mv, pos = self.find_max_cell_location(field, finest_levels)
-        self._max_locations[(field, finest_levels)] = (mv, pos)
-        return mv, pos
-
-    def find_max_cell_location(self, field, finest_levels = 3):
-        source = self.all_data()
-        if finest_levels is not False:
-            source.min_level = self.max_level - finest_levels
-        mylog.debug("Searching for maximum value of %s", field)
-        max_val, maxi, mx, my, mz = \
-            source.quantities["MaxLocation"](field)
-        mylog.info("Max Value is %0.5e at %0.16f %0.16f %0.16f", 
-              max_val, mx, my, mz)
-        self.ds.parameters["Max%sValue" % (field,)] = max_val
-        self.ds.parameters["Max%sPos" % (field,)] = "%s" % ((mx,my,mz),)
-        return max_val, np.array((mx,my,mz), dtype='float64')
->>>>>>> 2dd4af1f
+        return self.dataset.conversion_factors[unit]