"""
Oct container

Author: Matthew Turk <matthewturk@gmail.com>
Affiliation: Columbia University
Author: Christopher Moody <chris.e.moody@gmail.com>
Affiliation: UC Santa Cruz
Homepage: http://yt.enzotools.org/
License:
  Copyright (C) 2011 Matthew Turk.  All Rights Reserved.

  This file is part of yt.

  yt is free software; you can redistribute it and/or modify
  it under the terms of the GNU General Public License as published by
  the Free Software Foundation; either version 3 of the License, or
  (at your option) any later version.

  This program is distributed in the hope that it will be useful,
  but WITHOUT ANY WARRANTY; without even the implied warranty of
  MERCHANTABILITY or FITNESS FOR A PARTICULAR PURPOSE.  See the
  GNU General Public License for more details.

  You should have received a copy of the GNU General Public License
  along with this program.  If not, see <http://www.gnu.org/licenses/>.
"""

from libc.stdlib cimport malloc, free, qsort
from libc.math cimport floor
cimport numpy as np
import numpy as np
from oct_container cimport Oct, OctAllocationContainer, OctreeContainer
from selection_routines cimport SelectorObject
cimport cython

cdef extern from "stdlib.h":
    # NOTE that size_t might not be int
    void *alloca(int)

cdef OctAllocationContainer *allocate_octs(
        int n_octs, OctAllocationContainer *prev):
    cdef OctAllocationContainer *n_cont
    cdef Oct *oct
    cdef int n, i, j, k
    n_cont = <OctAllocationContainer *> malloc(
        sizeof(OctAllocationContainer))
    if prev == NULL:
        n_cont.offset = 0
    else:
        n_cont.offset = prev.offset + prev.n
    n_cont.my_octs = <Oct *> malloc(sizeof(Oct) * n_octs)
    if n_cont.my_octs == NULL:
        raise MemoryError
    n_cont.n = n_octs
    n_cont.n_assigned = 0
    for n in range(n_octs):
        oct = &n_cont.my_octs[n]
        oct.parent = NULL
        oct.ind = oct.domain = -1
        oct.local_ind = n + n_cont.offset
        oct.level = -1
        for i in range(2):
            for j in range(2):
                for k in range(2):
                    oct.children[i][j][k] = NULL
    if prev != NULL:
        prev.next = n_cont
    n_cont.next = NULL
    return n_cont

cdef void free_octs(
        OctAllocationContainer *first):
    cdef OctAllocationContainer *cur
    while first != NULL:
        cur = first
        free(first.my_octs)
        first = cur.next
        free(cur)

# Here is the strategy for RAMSES containers:
#   * Read each domain individually, creating *all* octs found in that domain
#     file, even if they reside on other CPUs.
#   * Only allocate octs that reside on >= domain
#   * For all octs, insert into tree, which may require traversing existing
#     octs
#   * Note that this does not allow OctAllocationContainer to exactly be a
#     chunk, but it is close.  For IO chunking, we can theoretically examine
#     those octs that live inside a given allocator.

cdef class OctreeContainer:

    def __init__(self, oct_domain_dimensions, domain_left_edge, domain_right_edge):
        # This will just initialize the root mesh octs
        cdef int i, j, k, p
        for i in range(3):
            self.nn[i] = oct_domain_dimensions[i]
        self.max_domain = -1
        p = 0
        self.nocts = 0 # Increment when initialized
        self.root_mesh = <Oct****> malloc(sizeof(void*) * self.nn[0])
        for i in range(self.nn[0]):
            self.root_mesh[i] = <Oct ***> malloc(sizeof(void*) * self.nn[1])
            for j in range(self.nn[1]):
                self.root_mesh[i][j] = <Oct **> malloc(sizeof(void*) * self.nn[2])
                for k in range(self.nn[2]):
                    self.root_mesh[i][j][k] = NULL
        # We don't initialize the octs yet
        for i in range(3):
            self.DLE[i] = domain_left_edge[i] #0
            self.DRE[i] = domain_right_edge[i] #num_grid

    def __dealloc__(self):
        free_octs(self.cont)
        for i in range(self.nn[0]):
            for j in range(self.nn[1]):
                if self.root_mesh[i][j] == NULL: continue
                free(self.root_mesh[i][j])
            if self.root_mesh[i] == NULL: continue
            free(self.root_mesh[i])
        if self.root_mesh == NULL: return
        free(self.root_mesh)

    def __iter__(self):
        #Get the next oct, will traverse domains
        #Note that oct containers can be sorted 
        #so that consecutive octs are on the same domain
        cdef OctAllocationContainer *cur = self.cont
        cdef Oct *this
        cdef int i
        while cur != NULL:
            for i in range(cur.n_assigned):
                this = &cur.my_octs[i]
                yield (this.ind, this.local_ind, this.domain)
            cur = cur.next

    cdef void oct_bounds(self, Oct *o, np.float64_t *corner, np.float64_t *size):
        cdef int i
        for i in range(3):
            size[i] = (self.DRE[i] - self.DLE[i]) / (self.nn[i] << o.level)
            corner[i] = o.pos[i] * size[i] + self.DLE[i]

    @cython.boundscheck(False)
    @cython.wraparound(False)
    @cython.cdivision(True)
    cdef Oct *get(self, np.float64_t ppos[3], int *ii = NULL):
        #Given a floating point position, retrieve the most
        #refined oct at that time
        cdef np.int64_t ind[3]
        cdef np.float64_t dds[3], cp[3], pp[3]
        cdef Oct *cur
        cdef int i
        for i in range(3):
            pp[i] = ppos[i] - self.DLE[i]
            dds[i] = (self.DRE[i] - self.DLE[i])/self.nn[i]
            ind[i] = <np.int64_t> ((pp[i] - self.DLE[i])/dds[i])
            cp[i] = (ind[i] + 0.5) * dds[i]
        cur = self.root_mesh[ind[0]][ind[1]][ind[2]]
        while cur.children[0][0][0] != NULL:
            for i in range(3):
                dds[i] = dds[i] / 2.0
                if cp[i] > pp[i]:
                    ind[i] = 0
                    cp[i] -= dds[i] / 2.0
                else:
                    ind[i] = 1
                    cp[i] += dds[i]/2.0
            cur = cur.children[ind[0]][ind[1]][ind[2]]
        if ii != NULL: return cur
        for i in range(3):
            if cp[i] > pp[i]:
                ind[i] = 0
            else:
                ind[i] = 1
        ii[0] = ((ind[2]*2)+ind[1])*2+ind[0]
        return cur

    @cython.boundscheck(False)
    @cython.wraparound(False)
    @cython.cdivision(True)
    def count_cells(self, SelectorObject selector,
              np.ndarray[np.uint8_t, ndim=2, cast=True] mask):
        cdef int i, j, k
        cdef np.int64_t oi
        # pos here is CELL center, not OCT center.
        cdef np.float64_t pos[3]
        cdef int n = mask.shape[0]
        cdef np.ndarray[np.int64_t, ndim=1] count
        count = np.zeros(self.max_domain, 'int64')
        # 
        cur = self.cont
        for oi in range(n):
            if oi - cur.offset >= cur.n_assigned:
                cur = cur.next
            o = &cur.my_octs[oi - cur.offset]
            for i in range(8):
                count[o.domain - 1] += mask[o.local_ind,i]
        return count

    @cython.boundscheck(True)
    @cython.wraparound(False)
    @cython.cdivision(True)
    def count_leaves(self, np.ndarray[np.uint8_t, ndim=2, cast=True] mask):
        # Modified to work when not all octs are assigned
        cdef int i, j, k, ii
        cdef np.int64_t oi
        # pos here is CELL center, not OCT center.
        cdef np.float64_t pos[3]
        cdef int n = mask.shape[0]
        cdef np.ndarray[np.int64_t, ndim=1] count
        count = np.zeros(self.max_domain, 'int64')
        # 
        cur = self.cont
        for oi in range(n):
            if oi - cur.offset >= cur.n_assigned:
                cur = cur.next
                if cur == NULL:
                    break
            o = &cur.my_octs[oi - cur.offset]
            # skip if unassigned
            if o == NULL:
                continue
            if o.domain == -1: 
                continue
            for i in range(2):
                for j in range(2):
                    for k in range(2):
                        if o.children[i][j][k] == NULL:
                            ii = ((k*2)+j)*2+i
                            count[o.domain - 1] += mask[o.local_ind,ii]
        return count

    @cython.boundscheck(False)
    @cython.wraparound(False)
    @cython.cdivision(True)
    cdef void neighbors(self, Oct* o, Oct* neighbors[27]):
        #Get 3x3x3 neighbors, although the 1,1,1 oct is the
        #central one. 
        #Return an array of Octs
        cdef np.int64_t curopos[3]
        cdef np.int64_t curnpos[3]
        cdef np.int64_t npos[3]
        cdef int i, j, k, ni, nj, nk, ind[3], nn, dl, skip
        cdef np.float64_t dds[3], cp[3], pp[3]
        cdef Oct* candidate
        for i in range(27): neighbors[i] = NULL
        nn = 0
        for ni in range(3):
            for nj in range(3):
                for nk in range(3):
                    if ni == nj == nk == 1:
                        neighbors[nn] = o
                        nn += 1
                        continue
                    npos[0] = o.pos[0] + (ni - 1)
                    npos[1] = o.pos[1] + (nj - 1)
                    npos[2] = o.pos[2] + (nk - 1)
                    for i in range(3):
                        # Periodicity
                        if npos[i] == -1:
                            npos[i] = (self.nn[i]  << o.level) - 1
                        elif npos[i] == (self.nn[i] << o.level):
                            npos[i] = 0
                        curopos[i] = o.pos[i]
                        curnpos[i] = npos[i] 
                    # Now we have our neighbor position and a safe place to
                    # keep it.  curnpos will be the root index of the neighbor
                    # at a given level, and npos will be constant.  curopos is
                    # the candidate root at a level.
                    candidate = o
                    while candidate != NULL:
                        if ((curopos[0] == curnpos[0]) and 
                            (curopos[1] == curnpos[1]) and
                            (curopos[2] == curnpos[2])):
                            break
                        # This one doesn't meet it, so we pop up a level.
                        # First we update our positions, then we update our
                        # candidate.
                        for i in range(3):
                            # We strip a digit off the right
                            curopos[i] = (curopos[i] >> 1)
                            curnpos[i] = (curnpos[i] >> 1)
                        # Now we update to the candidate's parent, which should
                        # have a matching position to curopos[]
                        candidate = candidate.parent
                    if candidate == NULL:
                        # Worst case scenario
                        for i in range(3):
                            ind[i] = (npos[i] >> (o.level))
                        candidate = self.root_mesh[ind[0]][ind[1]][ind[2]]
                    # Now we have the common root, which may be NULL
                    while candidate.level < o.level:
                        dl = o.level - (candidate.level + 1)
                        for i in range(3):
                            ind[i] = (npos[i] >> dl) & 1
                        if candidate.children[0][0][0] == NULL: break
                        candidate = candidate.children[ind[0]][ind[1]][ind[2]]
                    neighbors[nn] = candidate
                    nn += 1

    @cython.boundscheck(False)
    @cython.wraparound(False)
    @cython.cdivision(True)
    def get_neighbor_boundaries(self, oppos):
        cdef int i, ii
        cdef np.float64_t ppos[3]
        for i in range(3):
            ppos[i] = oppos[i]
        cdef Oct *main = self.get(ppos)
        cdef Oct* neighbors[27]
        self.neighbors(main, neighbors)
        cdef np.ndarray[np.float64_t, ndim=2] bounds
        cdef np.float64_t corner[3], size[3]
        bounds = np.zeros((27,6), dtype="float64")
        tnp = 0
        for i in range(27):
            self.oct_bounds(neighbors[i], corner, size)
            for ii in range(3):
                bounds[i, ii] = corner[ii]
                bounds[i, 3+ii] = size[ii]
        return bounds

cdef class ARTIOOctreeContainer(OctreeContainer):

    def allocate_domains(self, domain_counts):
        cdef int count, i
        cdef OctAllocationContainer *cur = self.cont
        assert(cur == NULL)
        self.max_domain = len(domain_counts) # 1-indexed
        self.domains = <OctAllocationContainer **> malloc(
            sizeof(OctAllocationContainer *) * len(domain_counts))
        for i, count in enumerate(domain_counts):
            cur = allocate_octs(count, cur)
            if self.cont == NULL: self.cont = cur
            self.domains[i] = cur
        
    def __dealloc__(self):
        # This gets called BEFORE the superclass deallocation.  But, both get
        # called.
        if self.domains != NULL: free(self.domains)

    @cython.boundscheck(False)
    @cython.wraparound(False)
    @cython.cdivision(True)
    def count(self, np.ndarray[np.uint8_t, ndim=1, cast=True] mask,
                     split = False):
        cdef int n = mask.shape[0]
        cdef int i, dom
        cdef OctAllocationContainer *cur
        cdef np.ndarray[np.int64_t, ndim=1] count
        count = np.zeros(self.max_domain, 'int64')
        # This is the idiom for iterating over many containers.
        cur = self.cont
        for i in range(n):
            if i - cur.offset >= cur.n: cur = cur.next
            if mask[i] == 1:
                count[cur.my_octs[i - cur.offset].domain - 1] += 1
        return count

    def check(self, int curdom):
        cdef int dind, pi
        cdef Oct oct
        cdef OctAllocationContainer *cont = self.domains[curdom - 1]
        cdef int nbad = 0
        for pi in range(cont.n_assigned):
            oct = cont.my_octs[pi]
            for i in range(2):
                for j in range(2):
                    for k in range(2):
                        if oct.children[i][j][k] != NULL and \
                           oct.children[i][j][k].level != oct.level + 1:
                            if curdom == 61:
                                print pi, oct.children[i][j][k].level,
                                print oct.level
                            nbad += 1
        print "DOMAIN % 3i HAS % 9i BAD OCTS (%s / %s / %s)" % (curdom, nbad, 
            cont.n - cont.n_assigned, cont.n_assigned, cont.n)

    @cython.boundscheck(False)
    @cython.wraparound(False)
    @cython.cdivision(True)
    cdef Oct *next_free_oct( self, int curdom ) :
        cdef OctAllocationContainer *cont
        cdef Oct *next_oct

        if curdom < 1 or curdom > self.max_domain or self.domains == NULL  :
            print "Error, invalid domain or unallocated domains"
            raise RuntimeError
        
        cont = self.domains[curdom - 1]
        if cont.n_assigned >= cont.n :
            print "Error, ran out of octs in domain curdom"
            raise RuntimeError

        self.nocts += 1
        next_oct = &cont.my_octs[cont.n_assigned]
        cont.n_assigned += 1
        return next_oct

    @cython.boundscheck(False)
    @cython.wraparound(False)
    cdef int valid_domain_oct(self, int curdom, Oct *parent) :
        cdef OctAllocationContainer *cont

        if curdom < 1 or curdom > self.max_domain or self.domains == NULL  :
            raise RuntimeError
        cont = self.domains[curdom - 1]

        if parent == NULL or parent < &cont.my_octs[0] or \
                parent > &cont.my_octs[cont.n_assigned] :
            return 0
        else :
            return 1

    @cython.boundscheck(False)
    @cython.wraparound(False)
    @cython.cdivision(True)
    cdef Oct *get_root_oct(self, np.float64_t ppos[3]):
        cdef np.int64_t ind[3]
        cdef np.float64_t dds
        cdef int i
        for i in range(3):
            dds = (self.DRE[i] - self.DLE[i])/self.nn[i]
            ind[i] = <np.int64_t> floor((ppos[i]-self.DLE[i])/dds)
        return self.root_mesh[ind[0]][ind[1]][ind[2]]

    @cython.boundscheck(False)
    @cython.wraparound(False)
    @cython.cdivision(True)
    cdef Oct *add_oct(self, int curdom, Oct *parent, 
                    int curlevel, np.float64_t pp[3]):

        cdef int level, i, ind[3]
        cdef Oct *cur, *next_oct
        cdef np.int64_t pos[3]
        cdef np.float64_t dds

        if curlevel < 0 :
            raise RuntimeError
        for i in range(3):
            if pp[i] < self.DLE[i] or pp[i] > self.DRE[i] :
                raise RuntimeError
            dds = (self.DRE[i] - self.DLE[i])/(<np.int64_t>self.nn[i])
            pos[i] = <np.int64_t> floor((pp[i]-self.DLE[i])*<np.float64_t>(1<<curlevel)/dds)

        if curlevel == 0 :
            cur = NULL
        elif parent == NULL :
            cur = self.get_root_oct(pp)
            assert( cur != NULL )

            # Now we find the location we want
            for level in range(1,curlevel):
                # At every level, find the cell this oct lives inside
                for i in range(3) :
                    if pos[i] < (2*cur.pos[i]+1)<<(curlevel-level) :
                        ind[i] = 0
                    else :
                        ind[i] = 1
                cur = cur.children[ind[0]][ind[1]][ind[2]]
                if cur == NULL:
                    # in ART we don't allocate down to curlevel 
                    # if parent doesn't exist
                    print "Error, no oct exists at that level"
                    raise RuntimeError
        else :
            if not self.valid_domain_oct(curdom,parent) or \
                    parent.level != curlevel - 1:
                raise RuntimeError
            cur = parent
 
        next_oct = self.next_free_oct( curdom )
        if cur == NULL :
            self.root_mesh[pos[0]][pos[1]][pos[2]] = next_oct
        else :
            for i in range(3) :
                if pos[i] < 2*cur.pos[i]+1 :
                    ind[i] = 0
                else :
                    ind[i] = 1
            if cur.level != curlevel - 1 or  \
                    cur.children[ind[0]][ind[1]][ind[2]] != NULL :
                print "Error in add_oct: child already filled!"
                raise RuntimeError

            cur.children[ind[0]][ind[1]][ind[2]] = next_oct
        for i in range(3) :
            next_oct.pos[i] = pos[i]
        next_oct.domain = curdom
        next_oct.parent = cur
        next_oct.ind = 1
        next_oct.level = curlevel
        return next_oct

    # ii:mask/art ; ci=ramses loop backward (k<-fast, j ,i<-slow) 
    # ii=0 000 art 000 ci 000 
    # ii=1 100 art 100 ci 001 
    # ii=2 010 art 010 ci 010 
    # ii=3 110 art 110 ci 011
    # ii=4 001 art 001 ci 100
    # ii=5 101 art 011 ci 101
    # ii=6 011 art 011 ci 110
    # ii=7 111 art 111 ci 111
    # keep coords ints so multiply by pow(2,1) when increasing level.
    @cython.boundscheck(False)
    @cython.wraparound(False)
    @cython.cdivision(True)
    def icoords(self, int domain_id,
                np.ndarray[np.uint8_t, ndim=2, cast=True] mask,
                np.int64_t cell_count,
                np.ndarray[np.int64_t, ndim=1] level_counts):
        # Wham, bam, it's a scam
        cdef np.int64_t i, j, k, oi, ci, n, ii, level
        cdef OctAllocationContainer *cur = self.domains[domain_id - 1]
        cdef Oct *o
        n = mask.shape[0]
        cdef np.ndarray[np.int64_t, ndim=2] coords
        coords = np.empty((cell_count, 3), dtype="int64")
        ci=0
        for oi in range(cur.n):
            o = &cur.my_octs[oi]
            for k in range(2):
                for j in range(2):
                    for i in range(2):
                        ii = ((k*2)+j)*2+i
                        if mask[o.local_ind, ii] == 0: continue
                        coords[ci, 0] = (o.pos[0] << 1) + i
                        coords[ci, 1] = (o.pos[1] << 1) + j
                        coords[ci, 2] = (o.pos[2] << 1) + k
                        ci += 1
        return coords

    @cython.boundscheck(False)
    @cython.wraparound(False)
    @cython.cdivision(True)
    def ires(self, int domain_id,
                np.ndarray[np.uint8_t, ndim=2, cast=True] mask,
                np.int64_t cell_count,
                np.ndarray[np.int64_t, ndim=1] level_counts):
        # Wham, bam, it's a scam
        cdef np.int64_t i, j, k, oi, ci, n
        cdef OctAllocationContainer *cur = self.domains[domain_id - 1]
        cdef Oct *o
        n = mask.shape[0]
        cdef np.ndarray[np.int64_t, ndim=1] levels
        levels = np.empty(cell_count, dtype="int64")
        ci = 0
        for oi in range(cur.n):
            o = &cur.my_octs[oi]
            for i in range(8):
                if mask[oi + cur.offset, i] == 0: continue
                levels[ci] = o.level
                ci +=1
        return levels

    @cython.boundscheck(False)
    @cython.wraparound(False)
    @cython.cdivision(True)
    def count_levels(self, int max_level, int domain_id,
                     np.ndarray[np.uint8_t, ndim=2, cast=True] mask):
        cdef np.ndarray[np.int64_t, ndim=1] level_count
        cdef OctAllocationContainer *cur = self.domains[domain_id - 1]
        cdef Oct *o
        cdef int oi, i
        level_count = np.zeros(max_level+1, 'int64')
        for oi in range(cur.n):
            o = &cur.my_octs[oi]
            for i in range(8):
                if mask[o.local_ind, i] == 0: continue
                level_count[o.level] += 1
        return level_count

    @cython.boundscheck(False)
    @cython.wraparound(False)
    @cython.cdivision(True)
    def fcoords(self, int domain_id,
                np.ndarray[np.uint8_t, ndim=2, cast=True] mask,
                np.int64_t cell_count,
                np.ndarray[np.int64_t, ndim=1] level_counts):
        # Wham, bam, it's a scam
        cdef np.int64_t i, j, k, oi, ci, n, ii
        cdef OctAllocationContainer *cur = self.domains[domain_id - 1]
        cdef Oct *o
        cdef np.float64_t pos[3]
        cdef np.float64_t base_dx[3], dx[3]
        n = mask.shape[0]
        cdef np.ndarray[np.float64_t, ndim=2] coords
        coords = np.empty((cell_count, 3), dtype="float64")
        ci =0 
        for i in range(3):
            # This is the base_dx, but not the base distance from the center
            # position.  Note that the positions will also all be offset by
            # dx/2.0.  This is also for *oct grids*, not cells.
            base_dx[i] = (self.DRE[i] - self.DLE[i])/self.nn[i]
        for oi in range(cur.n):
            o = &cur.my_octs[oi]
            for i in range(3):
                # This gives the *grid* width for this level
                dx[i] = base_dx[i] / (1 << o.level)
                # o.pos is the *grid* index, so pos[i] is the center of the
                # first cell in the grid
                pos[i] = self.DLE[i] + o.pos[i]*dx[i] + dx[i]/4.0
                dx[i] = dx[i] / 2.0 # This is now the *offset* 
            for k in range(2):
                for j in range(2):
                    for i in range(2):
                        ii = ((k*2)+j)*2+i
                        if mask[o.local_ind, ii] == 0: continue
                        coords[ci, 0] = pos[0] + dx[0] * i
                        coords[ci, 1] = pos[1] + dx[1] * j
                        coords[ci, 2] = pos[2] + dx[2] * k
                        ci +=1 
        return coords

    @cython.boundscheck(False)
    @cython.wraparound(False)
    @cython.cdivision(True)
    def fill_mask(self, int domain, dest_fields, source_fields,
                   np.ndarray[np.uint8_t, ndim=2, cast=True] mask, int offset):
        cdef np.ndarray[np.float32_t, ndim=1] source
        cdef np.ndarray[np.float64_t, ndim=1] dest
        cdef OctAllocationContainer *dom = self.domains[domain - 1]
        cdef Oct *o
        cdef int n
        cdef int i, j, k, ii
        cdef int local_pos, local_filled
        cdef np.float64_t val
        for key in dest_fields:
            local_filled = 0
            dest = dest_fields[key]
            source = source_fields[key]
            # snl: an alternative to filling level 0 yt-octs is to produce a 
            # mapping between the mask and the source read order
            for n in range(dom.n):
                o = &dom.my_octs[n]
                for k in range(2):
                    for j in range(2):
                        for i in range(2):
                            ii = ((k*2)+j)*2+i
                            if mask[o.local_ind, ii] == 0: continue
                            dest[local_filled + offset] = source[o.local_ind*8+ii]
                            # print 'oct_container.pyx:sourcemasked',o.level,local_filled, o.local_ind*8+ii, source[o.local_ind*8+ii]
                            local_filled += 1
        return local_filled

cdef class RAMSESOctreeContainer(OctreeContainer):

    cdef Oct* next_root(self, int domain_id, int ind[3]):
        cdef Oct *next = self.root_mesh[ind[0]][ind[1]][ind[2]]
        if next != NULL: return next
        cdef OctAllocationContainer *cont = self.domains[domain_id - 1]
        if cont.n_assigned >= cont.n: raise RuntimeError
        next = &cont.my_octs[cont.n_assigned]
        cont.n_assigned += 1
        self.root_mesh[ind[0]][ind[1]][ind[2]] = next
        next.parent = NULL
        next.level = 0
        for i in range(3):
            next.pos[i] = ind[i]
        self.nocts += 1
        return next

    cdef Oct* next_child(self, int domain_id, int ind[3], Oct *parent):
        cdef Oct *next = parent.children[ind[0]][ind[1]][ind[2]]
        if next != NULL: return next
        cdef OctAllocationContainer *cont = self.domains[domain_id - 1]
        if cont.n_assigned >= cont.n: raise RuntimeError
        next = &cont.my_octs[cont.n_assigned]
        cont.n_assigned += 1
        parent.children[ind[0]][ind[1]][ind[2]] = next
        next.parent = parent
        next.level = parent.level + 1
        for i in range(3):
            next.pos[i] = ind[i] + (parent.pos[i] << 1)
        self.nocts += 1
        return next

    def allocate_domains(self, domain_counts):
        cdef int count, i
        cdef OctAllocationContainer *cur = self.cont
        assert(cur == NULL)
        self.max_domain = len(domain_counts) # 1-indexed
        self.domains = <OctAllocationContainer **> malloc(
            sizeof(OctAllocationContainer *) * len(domain_counts))
        for i, count in enumerate(domain_counts):
            cur = allocate_octs(count, cur)
            if self.cont == NULL: self.cont = cur
            self.domains[i] = cur
        
    def __dealloc__(self):
        # This gets called BEFORE the superclass deallocation.  But, both get
        # called.
        if self.domains != NULL: free(self.domains)

    @cython.boundscheck(False)
    @cython.wraparound(False)
    @cython.cdivision(True)
    def count(self, np.ndarray[np.uint8_t, ndim=1, cast=True] mask,
                     split = False):
        cdef int n = mask.shape[0]
        cdef int i, dom
        cdef OctAllocationContainer *cur
        cdef np.ndarray[np.int64_t, ndim=1] count
        count = np.zeros(self.max_domain, 'int64')
        # This is the idiom for iterating over many containers.
        cur = self.cont
        for i in range(n):
            if i - cur.offset >= cur.n_assigned: cur = cur.next
            if mask[i] == 1:
                count[cur.my_octs[i - cur.offset].domain - 1] += 1
        return count

<<<<<<< HEAD
    def domain_and(self, np.ndarray[np.uint8_t, ndim=2, cast=True] mask,
                   int domain_id):
        cdef np.int64_t i, oi, n, 
        cdef OctAllocationContainer *cur = self.domains[domain_id - 1]
        cdef Oct *o
        cdef np.ndarray[np.uint8_t, ndim=2] m2 = \
                np.zeros((mask.shape[0], 8), 'uint8')
        n = mask.shape[0]
        for oi in range(cur.n_assigned):
            o = &cur.my_octs[oi]
            for i in range(8):
                m2[o.local_ind, i] = mask[o.local_ind, i]
        return m2

    def check(self, int curdom):
=======
    def check(self, int curdom, int print_all = 0):
>>>>>>> bfba8e9e
        cdef int dind, pi
        cdef Oct oct
        cdef OctAllocationContainer *cont = self.domains[curdom - 1]
        cdef int nbad = 0
        cdef int nmissed = 0
        cdef int unassigned = 0
        for pi in range(cont.n_assigned):
            oct = cont.my_octs[pi]
            if print_all==1:
                print pi, oct.level, oct.domain,
                print oct.pos[0],oct.pos[1],oct.pos[2]
            for i in range(2):
                for j in range(2):
                    for k in range(2):
                        if oct.children[i][j][k] != NULL and \
                           oct.children[i][j][k].level != oct.level + 1:
                            nbad += 1
                        if oct.domain != curdom:
                            print curdom, oct.domain
                            nmissed += 1
                        if oct.domain == -1:
                            unassigned += 1
        print "DOMAIN % 3i HAS % 9i BAD OCTS (%s / %s / %s)" % (curdom, nbad, 
            cont.n - cont.n_assigned, cont.n_assigned, cont.n)
        print "DOMAIN % 3i HAS % 9i MISSED OCTS" % (curdom, nmissed)
        print "DOMAIN % 3i HAS % 9i UNASSIGNED OCTS" % (curdom, unassigned)

    @cython.boundscheck(False)
    @cython.wraparound(False)
    @cython.cdivision(True)
    def add(self, int curdom, int curlevel, int ng,
            np.ndarray[np.float64_t, ndim=2] pos,
            int local_domain, int skip_boundary = 1):
        cdef int level, no, p, i, j, k, ind[3]
        cdef int local = (local_domain == curdom)
        cdef Oct *cur, *next = NULL
        cdef np.float64_t pp[3], cp[3], dds[3]
        no = pos.shape[0] #number of octs
        if curdom > self.max_domain: return 0
        cdef OctAllocationContainer *cont = self.domains[curdom - 1]
        cdef int initial = cont.n_assigned
        cdef int in_boundary = 0
        # How do we bootstrap ourselves?
        for p in range(no):
            #for every oct we're trying to add find the 
            #floating point unitary position on this level
            in_boundary = 0
            for i in range(3):
                pp[i] = pos[p, i]
                dds[i] = (self.DRE[i] - self.DLE[i])/self.nn[i]
                ind[i] = <np.int64_t> ((pp[i] - self.DLE[i])/dds[i])
                cp[i] = (ind[i] + 0.5) * dds[i] + self.DLE[i]
                if ind[i] < 0 or ind[i] >= self.nn[i]:
                    in_boundary = 1
            if skip_boundary == in_boundary == 1: continue
            cur = self.next_root(curdom, ind)
            # Now we find the location we want
            # Note that RAMSES I think 1-findiceses levels, but we don't.
            for level in range(curlevel):
                # At every level, find the cell this oct
                # lives inside
                for i in range(3):
                    #as we get deeper, oct size halves
                    dds[i] = dds[i] / 2.0
                    if cp[i] > pp[i]: 
                        ind[i] = 0
                        cp[i] -= dds[i]/2.0
                    else:
                        ind[i] = 1
                        cp[i] += dds[i]/2.0
                # Check if it has not been allocated
                cur = self.next_child(curdom, ind, cur)
            # Now we should be at the right level
            cur.domain = curdom
            if local == 1:
                cur.ind = p
            cur.level = curlevel
        return cont.n_assigned - initial

    @cython.boundscheck(False)
    @cython.wraparound(False)
    @cython.cdivision(True)
    def icoords(self, int domain_id,
                np.ndarray[np.uint8_t, ndim=2, cast=True] mask,
                np.int64_t cell_count,
                np.ndarray[np.int64_t, ndim=1] level_counts):
        # Wham, bam, it's a scam
        cdef np.int64_t i, j, k, oi, ci, n, ii, level
        cdef OctAllocationContainer *cur = self.domains[domain_id - 1]
        cdef Oct *o
        n = mask.shape[0]
        cdef np.ndarray[np.int64_t, ndim=2] coords
        coords = np.empty((cell_count, 3), dtype="int64")
        for oi in range(cur.n_assigned):
            o = &cur.my_octs[oi]
            for i in range(2):
                for j in range(2):
                    for k in range(2):
                        ii = ((k*2)+j)*2+i
                        if mask[o.local_ind, ii] == 0: continue
                        ci = level_counts[o.level]
                        coords[ci, 0] = (o.pos[0] << 1) + i
                        coords[ci, 1] = (o.pos[1] << 1) + j
                        coords[ci, 2] = (o.pos[2] << 1) + k
                        level_counts[o.level] += 1
        return coords

    @cython.boundscheck(False)
    @cython.wraparound(False)
    @cython.cdivision(True)
    def ires(self, int domain_id,
                np.ndarray[np.uint8_t, ndim=2, cast=True] mask,
                np.int64_t cell_count,
                np.ndarray[np.int64_t, ndim=1] level_counts):
        # Wham, bam, it's a scam
        cdef np.int64_t i, j, k, oi, ci, n
        cdef OctAllocationContainer *cur = self.domains[domain_id - 1]
        cdef Oct *o
        n = mask.shape[0]
        cdef np.ndarray[np.int64_t, ndim=1] levels
        levels = np.empty(cell_count, dtype="int64")
        ci = 0
        for oi in range(cur.n):
            o = &cur.my_octs[oi]
            for i in range(8):
                if mask[oi + cur.offset, i] == 0: continue
                ci = level_counts[o.level]
                levels[ci] = o.level
                level_counts[o.level] += 1
        return levels

    @cython.boundscheck(False)
    @cython.wraparound(False)
    @cython.cdivision(True)
    def count_levels(self, int max_level, int domain_id,
                     np.ndarray[np.uint8_t, ndim=2, cast=True] mask):
        cdef np.ndarray[np.int64_t, ndim=1] level_count
        cdef OctAllocationContainer *cur = self.domains[domain_id - 1]
        cdef Oct *o
        cdef int oi, i
        level_count = np.zeros(max_level+1, 'int64')
        for oi in range(cur.n_assigned):
            o = &cur.my_octs[oi]
            for i in range(8):
                if mask[o.local_ind, i] == 0: continue
                level_count[o.level] += 1
        return level_count

    @cython.boundscheck(False)
    @cython.wraparound(False)
    @cython.cdivision(True)
    def fcoords(self, int domain_id,
                np.ndarray[np.uint8_t, ndim=2, cast=True] mask,
                np.int64_t cell_count,
                np.ndarray[np.int64_t, ndim=1] level_counts):
        # Wham, bam, it's a scam
        cdef np.int64_t i, j, k, oi, ci, n, ii
        cdef OctAllocationContainer *cur = self.domains[domain_id - 1]
        cdef Oct *o
        cdef np.float64_t pos[3]
        cdef np.float64_t base_dx[3], dx[3]
        n = mask.shape[0]
        cdef np.ndarray[np.float64_t, ndim=2] coords
        coords = np.empty((cell_count, 3), dtype="float64")
        for i in range(3):
            # This is the base_dx, but not the base distance from the center
            # position.  Note that the positions will also all be offset by
            # dx/2.0.  This is also for *oct grids*, not cells.
            base_dx[i] = (self.DRE[i] - self.DLE[i])/self.nn[i]
        for oi in range(cur.n):
            o = &cur.my_octs[oi]
            for i in range(3):
                # This gives the *grid* width for this level
                dx[i] = base_dx[i] / (1 << o.level)
                # o.pos is the *grid* index, so pos[i] is the center of the
                # first cell in the grid
                pos[i] = self.DLE[i] + o.pos[i]*dx[i] + dx[i]/4.0
                dx[i] = dx[i] / 2.0 # This is now the *offset* 
            for i in range(2):
                for j in range(2):
                    for k in range(2):
                        ii = ((k*2)+j)*2+i
                        if mask[o.local_ind, ii] == 0: continue
                        ci = level_counts[o.level]
                        coords[ci, 0] = pos[0] + dx[0] * i
                        coords[ci, 1] = pos[1] + dx[1] * j
                        coords[ci, 2] = pos[2] + dx[2] * k
                        level_counts[o.level] += 1
        return coords

    @cython.boundscheck(False)
    @cython.wraparound(False)
    @cython.cdivision(True)
    def fill_level(self, int domain, int level, dest_fields, source_fields,
                   np.ndarray[np.uint8_t, ndim=2, cast=True] mask, int offset):
        cdef np.ndarray[np.float64_t, ndim=2] source
        cdef np.ndarray[np.float64_t, ndim=1] dest
        cdef OctAllocationContainer *dom = self.domains[domain - 1]
        cdef Oct *o
        cdef int n
        cdef int i, j, k, ii
        cdef int local_pos, local_filled
        cdef np.float64_t val
        for key in dest_fields:
            local_filled = 0
            dest = dest_fields[key]
            source = source_fields[key]
            for n in range(dom.n):
                o = &dom.my_octs[n]
                if o.level != level: continue
                for i in range(2):
                    for j in range(2):
                        for k in range(2):
                            ii = ((k*2)+j)*2+i
                            if mask[o.local_ind, ii] == 0: continue
                            dest[local_filled + offset] = source[o.ind, ii]
                            local_filled += 1
        return local_filled



cdef class ARTOctreeContainer(RAMSESOctreeContainer):
    #this class is specifically for the NMSU ART
    @cython.boundscheck(False)
    @cython.wraparound(False)
    @cython.cdivision(True)
    def deposit_particle_cumsum(self,
                                np.ndarray[np.float64_t, ndim=2] ppos, 
                                np.ndarray[np.float64_t, ndim=1] pdata,
                                np.ndarray[np.float64_t, ndim=1] mask,
                                np.ndarray[np.float64_t, ndim=1] dest,
                                fields, int domain):
        cdef Oct *o
        cdef OctAllocationContainer *dom = self.domains[domain - 1]
        cdef np.float64_t pos[3]
        cdef int ii
        cdef int no = ppos.shape[0]
        for n in range(no):
            for j in range(3):
                pos[j] = ppos[n,j]
            o = self.get(pos, &ii) 
            if mask[o.local_ind,ii]==0: continue
            dest[o.ind+ii] += pdata[n]
        return dest

    @cython.boundscheck(True)
    @cython.wraparound(False)
    @cython.cdivision(True)
    def fill_level(self, int domain, int level, dest_fields, source_fields,
                   np.ndarray[np.uint8_t, ndim=2, cast=True] mask, int offset,
                   np.int64_t subchunk_offset, np.int64_t subchunk_max):
        #Only minorly different from the RAMSES version
        #The source array is in chunks, just stop when we hit the end
        cdef np.ndarray[np.float64_t, ndim=2] source
        cdef np.ndarray[np.float64_t, ndim=1] dest
        cdef OctAllocationContainer *dom = self.domains[domain - 1]
        cdef Oct *o
        cdef int n
        cdef int i, j, k, ii
        cdef int local_pos, local_filled
        cdef np.float64_t val
        cdef np.int64_t index
        for key in dest_fields:
            local_filled = 0
            dest = dest_fields[key]
            source = source_fields[key]
            for n in range(dom.n):
                o = &dom.my_octs[n]
                index = o.ind-subchunk_offset
                if o.level != level: continue
                if index < 0: continue
                if index >= subchunk_max: 
                    #if we hit the end of the array,
                    #immeditely discontinue
                    return local_filled
                for i in range(2):
                    for j in range(2):
                        for k in range(2):
                            ii = ((k*2)+j)*2+i
                            if mask[o.local_ind, ii] == 0: continue
                            dest[local_filled + offset] = \
                                source[index,ii]
                            local_filled += 1
        return local_filled


    @cython.boundscheck(False)
    @cython.wraparound(False)
    @cython.cdivision(True)
    def fill_level_from_grid(self, int domain, int level, dest_fields, 
                             source_fields, 
                             np.ndarray[np.uint8_t, ndim=2, cast=True] mask,
                             int offset):
        #Fill  level, but instead of assuming that the source
        #order is that of the oct order, we look up the oct position
        #and fill its children from the the source field
        #As a result, source is 3D grid with 8 times as many
        #elements as the number of octs on this level in this domain
        #and with the shape of an equal-sided cube
        cdef np.ndarray[np.float64_t, ndim=3] source
        cdef np.ndarray[np.float64_t, ndim=1] dest
        cdef OctAllocationContainer *dom = self.domains[domain - 1]
        cdef Oct *o
        cdef int n
        cdef int i, j, k, ii
        cdef int local_pos, local_filled
        cdef np.float64_t val
        cdef np.int64_t ox,oy,oz
        for key in dest_fields:
            local_filled = 0
            dest = dest_fields[key]
            source = source_fields[key]
            for n in range(dom.n):
                o = &dom.my_octs[n]
                if o.level != level: continue
                for i in range(2):
                    for j in range(2):
                        for k in range(2):
                            ii = ((k*2)+j)*2+i
                            if mask[o.local_ind, ii] == 0: continue
                            ox = (o.pos[0] << 1) + i
                            oy = (o.pos[1] << 1) + j
                            oz = (o.pos[2] << 1) + k
                            dest[local_filled + offset] = source[ox,oy,oz]
                            local_filled += 1
        return local_filled


cdef int compare_octs(void *vo1, void *vo2) nogil:
    #This only compares if the octs live on the
    #domain, not if they are actually equal
    #Used to sort octs into consecutive domains
    cdef Oct *o1 = (<Oct**> vo1)[0]
    cdef Oct *o2 = (<Oct**> vo2)[0]
    if o1.domain < o2.domain: return -1
    elif o1.domain == o2.domain:
        if o1.level < o2.level: return -1
        if o1.level > o2.level: return 1
        else: return 0
    elif o1.domain > o2.domain: return 1

cdef class ParticleOctreeContainer(OctreeContainer):
    #Each ParticleArrays contains an Oct
    #a reference to the next ParticleArrays
    #its index and the number of particles 
    cdef ParticleArrays *first_sd
    cdef ParticleArrays *last_sd
    cdef Oct** oct_list
    #The starting oct index of each domain
    cdef np.int64_t *dom_offsets 
    cdef public int max_level
    #How many particles do we keep befor refining
    cdef public int n_ref

    def allocate_root(self):
        cdef int i, j, k
        cdef Oct *cur
        for i in range(self.nn[0]):
            for j in range(self.nn[1]):
                for k in range(self.nn[2]):
                    cur = self.allocate_oct()
                    cur.level = 0
                    cur.pos[0] = i
                    cur.pos[1] = j
                    cur.pos[2] = k
                    cur.parent = NULL
                    self.root_mesh[i][j][k] = cur

    def __dealloc__(self):
        #Call the freemem ops on every ocy
        #of the root mesh recursively
        cdef i, j, k
        for i in range(self.nn[0]):
            for j in range(self.nn[1]):
                for k in range(self.nn[2]):
                    self.visit_free(self.root_mesh[i][j][k])
        free(self.oct_list)
        free(self.dom_offsets)

    cdef void visit_free(self, Oct *o):
        #Free the memory for this oct recursively
        cdef int i, j, k
        for i in range(2):
            for j in range(2):
                for k in range(2):
                    if o.children[i][j][k] == NULL: continue
                    self.visit_free(o.children[i][j][k])
        if o.sd.np >= 0:
            if o.sd.pos != NULL:
                for i in range(3):
                    free(o.sd.pos[i])
                free(o.sd.pos)
        free(o)

    @cython.boundscheck(False)
    @cython.wraparound(False)
    @cython.cdivision(True)
    def icoords(self, int domain_id,
                np.ndarray[np.uint8_t, ndim=2, cast=True] mask,
                np.int64_t cell_count,
                np.ndarray[np.int64_t, ndim=1] level_counts):
        #Return the integer positions of the cells
        #Limited to this domain and within the mask
        #Positions are binary; aside from the root mesh
        #to each digit we just add a << 1 and a 0 or 1 
        #for each child recursively
        cdef np.ndarray[np.int64_t, ndim=2] coords
        coords = np.empty((cell_count, 3), dtype="int64")
        cdef int oi, i, ci, ii
        ci = 0
        for oi in range(self.nocts):
            o = self.oct_list[oi]
            if o.domain != domain_id: continue
            for i in range(2):
                for j in range(2):
                    for k in range(2):
                        ii = ((k*2)+j)*2+i
                        if mask[oi, ii] == 1:
                            coords[ci, 0] = (o.pos[0] << 1) + i
                            coords[ci, 1] = (o.pos[1] << 1) + j
                            coords[ci, 2] = (o.pos[2] << 1) + k
                            ci += 1
        return coords

    @cython.boundscheck(False)
    @cython.wraparound(False)
    @cython.cdivision(True)
    def ires(self, int domain_id,
                np.ndarray[np.uint8_t, ndim=2, cast=True] mask,
                np.int64_t cell_count,
                np.ndarray[np.int64_t, ndim=1] level_counts):
        #Return the 'resolution' of each cell; ie the level
        cdef np.ndarray[np.int64_t, ndim=1] res
        res = np.empty(cell_count, dtype="int64")
        cdef int oi, i, ci
        ci = 0
        for oi in range(self.nocts):
            o = self.oct_list[oi]
            if o.domain != domain_id: continue
            for i in range(8):
                if mask[oi, i] == 1:
                    res[ci] = o.level
                    ci += 1
        return res

    @cython.boundscheck(False)
    @cython.wraparound(False)
    @cython.cdivision(True)
    def fcoords(self, int domain_id,
                np.ndarray[np.uint8_t, ndim=2, cast=True] mask,
                np.int64_t cell_count,
                np.ndarray[np.int64_t, ndim=1] level_counts):
        #Return the floating point unitary position of every cell
        cdef np.ndarray[np.float64_t, ndim=2] coords
        coords = np.empty((cell_count, 3), dtype="float64")
        cdef int oi, i, ci
        cdef np.float64_t base_dx[3], dx[3], pos[3]
        for i in range(3):
            # This is the base_dx, but not the base distance from the center
            # position.  Note that the positions will also all be offset by
            # dx/2.0.  This is also for *oct grids*, not cells.
            base_dx[i] = (self.DRE[i] - self.DLE[i])/self.nn[i]
        ci = 0
        cdef int proc
        for oi in range(self.nocts):
            proc = 0
            for i in range(8):
                if mask[oi, i] == 1:
                    proc = 1
                    break
            if proc == 0: continue
            o = self.oct_list[oi]
            if o.domain != domain_id: continue
            for i in range(3):
                # This gives the *grid* width for this level
                dx[i] = base_dx[i] / (1 << o.level)
                # o.pos is the *grid* index, so pos[i] is the center of the
                # first cell in the grid
                pos[i] = self.DLE[i] + o.pos[i]*dx[i] + dx[i]/4.0
                dx[i] = dx[i] / 2.0 # This is now the *offset* 
            for i in range(2):
                for j in range(2):
                    for k in range(2):
                        ii = ((k*2)+j)*2+i
                        if mask[oi, ii] == 0: continue
                        coords[ci, 0] = pos[0] + dx[0] * i
                        coords[ci, 1] = pos[1] + dx[1] * j
                        coords[ci, 2] = pos[2] + dx[2] * k
                        ci += 1
        return coords

    def allocate_domains(self, domain_counts):
        pass

    def finalize(self):
        #This will sort the octs in the oct list
        #so that domains appear consecutively
        #And then find the oct index/offset for
        #every domain
        cdef int max_level = 0
        self.oct_list = <Oct**> malloc(sizeof(Oct*)*self.nocts)
        cdef np.int64_t i = 0
        cdef ParticleArrays *c = self.first_sd
        while c != NULL:
            self.oct_list[i] = c.oct
            max_level = imax(max_level, c.oct.level)
            if c.np >= 0:
                for j in range(3):
                    free(c.pos[j])
                free(c.pos)
                c.pos = NULL
            c = c.next
            i += 1
        self.max_level = max_level
        qsort(self.oct_list, self.nocts, sizeof(Oct*), &compare_octs)
        cdef int cur_dom = -1
        # We always need at least 2, and if max_domain is 0, we need 3.
        self.dom_offsets = <np.int64_t *>malloc(sizeof(np.int64_t) *
                                                (self.max_domain + 3))
        self.dom_offsets[0] = 0
        for i in range(self.nocts):
            self.oct_list[i].local_ind = i
            if self.oct_list[i].domain > cur_dom:
                cur_dom = self.oct_list[i].domain
                self.dom_offsets[cur_dom + 1] = i
        self.dom_offsets[cur_dom + 2] = self.nocts

    cdef Oct* allocate_oct(self):
        #Allocate the memory, set to NULL or -1
        #We reserve space for n_ref particles, but keep
        #track of how many are used with np initially 0
        self.nocts += 1
        cdef Oct *my_oct = <Oct*> malloc(sizeof(Oct))
        cdef ParticleArrays *sd = <ParticleArrays*> \
            malloc(sizeof(ParticleArrays))
        cdef int i, j, k
        my_oct.ind = my_oct.domain = -1
        my_oct.local_ind = self.nocts - 1
        my_oct.pos[0] = my_oct.pos[1] = my_oct.pos[2] = -1
        my_oct.level = -1
        my_oct.sd = sd
        for i in range(2):
            for j in range(2):
                for k in range(2):
                    my_oct.children[i][j][k] = NULL
        my_oct.parent = NULL
        if self.first_sd == NULL:
            self.first_sd = sd
        if self.last_sd != NULL:
            self.last_sd.next = sd
        self.last_sd = sd
        sd.oct = my_oct
        sd.next = NULL
        sd.pos = <np.float64_t **> malloc(sizeof(np.float64_t*) * 3)
        for i in range(3):
            sd.pos[i] = <np.float64_t *> malloc(sizeof(np.float64_t) * self.n_ref)
        for i in range(self.n_ref):
            sd.pos[0][i] = sd.pos[1][i] = sd.pos[2][i] = 0.0
        sd.np = 0
        return my_oct

    def linearly_count(self):
        #Without visiting oct and cells
        #jump from particle arrays to the next one
        #counting the total # of particles en route
        cdef np.int64_t total = 0
        cdef ParticleArrays *c = self.first_sd
        while c != NULL:
            total += 1
            c = c.next
        return total

    @cython.boundscheck(False)
    @cython.wraparound(False)
    @cython.cdivision(True)
    def count_levels(self, int max_level, int domain_id,
                     np.ndarray[np.uint8_t, ndim=2, cast=True] mask):
        cdef np.ndarray[np.int64_t, ndim=1] level_count
        cdef Oct *o
        cdef int oi, i
        level_count = np.zeros(max_level+1, 'int64')
        cdef np.int64_t ndo, doff
        ndo = self.dom_offsets[domain_id + 2] \
            - self.dom_offsets[domain_id + 1]
        doff = self.dom_offsets[domain_id + 1]
        for oi in range(ndo):
            o = self.oct_list[oi + doff]
            for i in range(8):
                if mask[o.local_ind, i] == 0: continue
                level_count[o.level] += 1
        return level_count

    def add(self, np.ndarray[np.float64_t, ndim=2] pos, np.int64_t domain_id):
        #Add this particle to the root oct
        #Then if that oct has children, add it to them recursively
        #If the child needs to be refined because of max particles, do so
        cdef int no = pos.shape[0]
        cdef int p, i, level
        cdef np.float64_t dds[3], cp[3], pp[3]
        cdef int ind[3]
        self.max_domain = max(self.max_domain, domain_id)
        cdef int mid, mad
        if self.root_mesh[0][0][0] == NULL: self.allocate_root()
        for p in range(no):
            level = 0
            for i in range(3):
                #PP Calculate the unitary position, 
                #DDS Domain dimensions
                #IND Corresponding integer index on the root octs
                #CP Center  point of that oct
                pp[i] = pos[p, i]
                dds[i] = (self.DRE[i] + self.DLE[i])/self.nn[i]
                ind[i] = <np.int64_t> ((pp[i] - self.DLE[i])/dds[i])
                cp[i] = (ind[i] + 0.5) * dds[i] + self.DLE[i]
            cur = self.root_mesh[ind[0]][ind[1]][ind[2]]
            if cur == NULL:
                raise RuntimeError
            if self._check_refine(cur, cp, domain_id) == 1:
                self.refine_oct(cur, cp)
            while cur.sd.np < 0:
                if level > 100:
                    raise RuntimeError
                for i in range(3):
                    dds[i] = dds[i] / 2.0
                    if cp[i] > pp[i]:
                        ind[i] = 0
                        cp[i] -= dds[i] / 2.0
                    else:
                        ind[i] = 1
                        cp[i] += dds[i]/2.0
                cur = cur.children[ind[0]][ind[1]][ind[2]]
                level += 1
                if self._check_refine(cur, cp, domain_id) == 1:
                    self.refine_oct(cur, cp)
            # Now we copy in our particle 
            cur.level = level
            for i in range(3):
                cur.sd.pos[i][cur.sd.np] = pp[i]
            cur.domain = domain_id
            cur.sd.np += 1

    cdef int _check_refine(self, Oct *cur, np.float64_t cp[3], int domain_id):
        #Answers: should we refine this oct?
        #False if refined, 
        #False if not refined, but doesn't need refinement
        #True if particles need refinement, 
        #True if not in domain
        if cur.children[0][0][0] != NULL:
            return 0
        elif cur.sd.np >= self.n_ref:
            return 1
        elif cur.domain >= 0 and cur.domain != domain_id:
            return 1
        return 0

    cdef void refine_oct(self, Oct *o, np.float64_t pos[3]):
        #Allocate and initialize child octs
        #Attach particles to child octs
        #Remove particles from this oct entirely
        cdef int i, j, k, m, ind[3]
        cdef Oct *noct
        for i in range(2):
            for j in range(2):
                for k in range(2):
                    noct = self.allocate_oct()
                    noct.level = o.level + 1
                    noct.pos[0] = (o.pos[0] << 1) + i
                    noct.pos[1] = (o.pos[1] << 1) + j
                    noct.pos[2] = (o.pos[2] << 1) + k
                    noct.parent = o
                    o.children[i][j][k] = noct
        for m in range(o.sd.np):
            for i in range(3):
                if o.sd.pos[i][m] < pos[i]:
                    ind[i] = 0
                else:
                    ind[i] = 1
            noct = o.children[ind[0]][ind[1]][ind[2]]
            k = noct.sd.np
            for i in range(3):
                noct.sd.pos[i][k] = o.sd.pos[i][m]
            noct.domain = o.domain
            noct.sd.np += 1
        o.sd.np = -1
        o.domain = -1
        for i in range(3):
            free(o.sd.pos[i])
        free(o.sd.pos)

    def recursively_count(self):
        #Visit every cell, accumulate the # of cells per level
        cdef int i, j, k
        cdef np.int64_t counts[128]
        for i in range(128): counts[i] = 0
        for i in range(self.nn[0]):
            for j in range(self.nn[1]):
                for k in range(self.nn[2]):
                    if self.root_mesh[i][j][k] != NULL:
                        self.visit(self.root_mesh[i][j][k], counts)
        level_counts = {}
        for i in range(128):
            if counts[i] == 0: break
            level_counts[i] = counts[i]
        return level_counts
        
    cdef visit(self, Oct *o, np.int64_t *counts, level = 0):
        cdef int i, j, k
        counts[level] += 1
        for i in range(2):
            for j in range(2):
                for k in range(2):
                    if o.children[i][j][k] != NULL:
                        self.visit(o.children[i][j][k], counts, level + 1)
        return

    def domain_identify(self, np.ndarray[np.uint8_t, ndim=2, cast=True] mask):
        #Return an array of length # of domains
        #Every element is True if there is at least one
        #fully refined *cell* in that domain that isn't masked out
        cdef int i, oi, m
        cdef Oct *o
        cdef np.ndarray[np.uint8_t, ndim=1, cast=True] dmask
        dmask = np.zeros(self.max_domain+1, dtype='uint8')
        for oi in range(self.nocts):
            m = 0
            o = self.oct_list[oi]
            if o.sd.np <= 0 or o.domain == -1: continue
            for i in range(8):
                if mask[oi, i] == 1:
                    m = 1
                    break
            if m == 0: continue
            dmask[o.domain] = 1
        return dmask.astype("bool")

    @cython.boundscheck(False)
    @cython.wraparound(False)
    @cython.cdivision(True)
    def count_neighbor_particles(self, oppos):
        #How many particles are in my neighborhood
        cdef int i, ni, dl, tnp
        cdef np.float64_t ppos[3]
        for i in range(3):
            ppos[i] = oppos[i]
        cdef Oct *main = self.get(ppos)
        cdef Oct* neighbors[27]
        self.neighbors(main, neighbors)
        tnp = 0
        for i in range(27):
            if neighbors[i].sd != NULL:
                tnp += neighbors[i].sd.np
        return tnp

    @cython.boundscheck(False)
    @cython.wraparound(False)
    @cython.cdivision(True)
    def count_cells(self, SelectorObject selector,
              np.ndarray[np.uint8_t, ndim=2, cast=True] mask):
        #Count how many cells per level there are
        cdef int i, j, k, oi
        # pos here is CELL center, not OCT center.
        cdef np.float64_t pos[3]
        cdef int n = mask.shape[0]
        cdef int eterm[3]
        cdef np.ndarray[np.int64_t, ndim=1] count
        count = np.zeros(self.max_domain + 1, 'int64')
        for oi in range(n):
            o = self.oct_list[oi]
            if o.domain == -1: continue
            for i in range(8):
                count[o.domain] += mask[oi,i]
        return count

    def domain_and(self, np.ndarray[np.uint8_t, ndim=2, cast=True] mask,
                   int domain_id):
        cdef np.int64_t i, oi, n, 
        cdef Oct *o
        cdef np.ndarray[np.uint8_t, ndim=2] m2 = \
                np.zeros((mask.shape[0], 8), 'uint8')
        n = mask.shape[0]
        for oi in range(n):
            o = self.oct_list[oi]
            if o.domain != domain_id: continue
            for i in range(8):
                m2[o.local_ind, i] = mask[o.local_ind, i]
        return m2
<|MERGE_RESOLUTION|>--- conflicted
+++ resolved
@@ -709,7 +709,6 @@
                 count[cur.my_octs[i - cur.offset].domain - 1] += 1
         return count
 
-<<<<<<< HEAD
     def domain_and(self, np.ndarray[np.uint8_t, ndim=2, cast=True] mask,
                    int domain_id):
         cdef np.int64_t i, oi, n, 
@@ -724,10 +723,7 @@
                 m2[o.local_ind, i] = mask[o.local_ind, i]
         return m2
 
-    def check(self, int curdom):
-=======
     def check(self, int curdom, int print_all = 0):
->>>>>>> bfba8e9e
         cdef int dind, pi
         cdef Oct oct
         cdef OctAllocationContainer *cont = self.domains[curdom - 1]
