--- conflicted
+++ resolved
@@ -523,7 +523,6 @@
                                           dds, mi_split)
             mask[mi] = 1
             # Expand mask by softening
-<<<<<<< HEAD
             if hsml is None:
                 continue
             if hsml[p] < 0:
@@ -567,47 +566,7 @@
                                             "Index for a softening region " +
                                             "({}) exceeds ".format(miex) +
                                             "max ({})".format(msize))
-=======
-            if hsml is not None:
-                if hsml[p] < 0:
-                    raise RuntimeError(
-                        "Smoothing length for particle %s is negative with "
-                        "value \"%s\"" % p, hsml[p])
-                # We first check if we're bounded within the domain; this follows the logic in the
-                # pixelize_cartesian routine.  We assume that no smoothing
-                # length can wrap around both directions.
-                for i in range(3):
-                    if PER[i] and ppos[i] - hsml[p] < LE[i]:
-                        axiter[i][1] = +1
-                        axiterv[i][1] = DW[i]
-                    elif PER[i] and ppos[i] + hsml[p] > RE[i]:
-                        axiter[i][1] = -1
-                        axiterv[i][1] = -DW[i]
-                for xi in range(2):
-                    if axiter[0][xi] == 999: continue
-                    s_ppos[0] = ppos[0] + axiterv[0][xi]
-                    for yi in range(2):
-                        if axiter[1][yi] == 999: continue
-                        s_ppos[1] = ppos[1] + axiterv[1][yi]
-                        for zi in range(2):
-                            if axiter[2][zi] == 999: continue
-                            s_ppos[2] = ppos[2] + axiterv[2][zi]
-                            # OK, now we compute the left and right edges for this shift.
-                            for i in range(3):
-                                bounds[i][0] = i64max(<np.uint64_t>((s_ppos[i] - LE[i] - hsml[p])/dds[i]), 0)
-                                bounds[i][1] = i64min(<np.uint64_t>((s_ppos[i] - LE[i] + hsml[p])/dds[i]), mi_max)
-                            for xex in range(bounds[0][0], bounds[0][1]):
-                                for yex in range(bounds[1][0], bounds[1][1]):
-                                    for zex in range(bounds[2][0], bounds[2][1]):
-                                        miex = encode_morton_64bit(xex, yex, zex)
-                                        mask[miex] = 1
-                                        if miex >= msize:
-                                            raise IndexError(
-                                                "Index for a softening region " +
-                                                "({}) exceeds ".format(miex) +
-                                                "max ({})".format(msize))
->>>>>>> 402afa0a
-            
+
     @cython.boundscheck(False)
     @cython.wraparound(False)
     @cython.cdivision(True)
