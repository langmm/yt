"""
Cosmology calculator.
Cosmology calculator based originally on http://www.kempner.net/cosmic.php 
and featuring time and redshift conversion functions from Enzo.

"""

#-----------------------------------------------------------------------------
# Copyright (c) 2013-2014, yt Development Team.
#
# Distributed under the terms of the Modified BSD License.
#
# The full license is in the file COPYING.txt, distributed with this software.
#-----------------------------------------------------------------------------

import functools
import numpy as np

from yt.units import dimensions
from yt.units.unit_registry import \
     UnitRegistry
from yt.units.yt_array import \
     YTArray, \
     YTQuantity

from yt.utilities.physical_constants import \
    gravitational_constant_cgs as G, \
    speed_of_light_cgs

class Cosmology(object):
    r"""
    Create a cosmology calculator to compute cosmological distances and times.

    For an explanation of the various cosmological measures, see, for example 
    Hogg (1999, http://xxx.lanl.gov/abs/astro-ph/9905116).

    WARNING: Cosmological distance calculations return values that are either
    in the comoving or proper frame, depending on the specific quantity.  For
    simplicity, the proper and comoving frames are set equal to each other
    within the cosmology calculator.  This means that for some distance value,
    x, x.to("Mpc") and x.to("Mpccm") will be the same.  The user should take
    care to understand which reference frame is correct for the given calculation.

    Parameters
    ----------
    hubble_constant : float
        The Hubble parameter at redshift zero in units of 100 km/s/Mpc.
        Default: 0.71.
    omega_matter : the fraction of the energy density of the Universe in 
        matter at redshift zero.
        Default: 0.27.
    omega_lambda : the fraction of the energy density of the Universe in 
        a cosmological constant.
        Default: 0.73.
    omega_curvature : the fraction of the energy density of the Universe in 
        curvature.
        Default: 0.0.
    unit_system : :class:`yt.units.unit_systems.UnitSystem`, optional
        The units system to use when making calculations. If not specified,
        cgs units are assumed.
    use_dark_factor: Bool, optional
        The flag to either use the cosmological constant (False, default)
        or to use the parameterization of w(a) as given in Linder 2002. This,
        along with w_0 and w_a, only matters in the function expansion_factor.
    w_0 : float, optional
        The Linder 2002 parameterization of w(a) is: w(a) = w_0 + w_a(1 - a).
        w_0 is w(a = 1). Only matters if use_dark_factor = True. Default is None.
        Cosmological constant case corresponds to w_0 = -1.
    w_a : float, optional
        See w_0. w_a is the derivative of w(a) evaluated at a = 1. Cosmological
        constant case corresponds to w_a = 0. Default is None. 

    Examples
    --------

    >>> from yt.utilities.cosmology import Cosmology
    >>> co = Cosmology()
    >>> print(co.hubble_time(0.0).in_units("Gyr"))

    """
    def __init__(self, hubble_constant = 0.71,
                 omega_matter = 0.27,
                 omega_lambda = 0.73,
                 omega_curvature = 0.0,
                 unit_registry = None,
<<<<<<< HEAD
                 unit_system = "cgs"):
=======
                 unit_system = "cgs",
                 use_dark_factor = False,
                 w_0 = -1.0,
                 w_a = 0.0):
>>>>>>> 7ef69331
        self.omega_matter = float(omega_matter)
        self.omega_lambda = float(omega_lambda)
        self.omega_curvature = float(omega_curvature)
        if unit_registry is None:
            unit_registry = UnitRegistry()
            unit_registry.modify("h", hubble_constant)
            for my_unit in ["m", "pc", "AU", "au"]:
                new_unit = "%scm" % my_unit
                # technically not true, but distances here are actually comoving
                unit_registry.add(new_unit, unit_registry.lut[my_unit][0],
                                  dimensions.length, "\\rm{%s}/(1+z)" % my_unit)
        self.unit_registry = unit_registry
        self.hubble_constant = self.quan(hubble_constant, "100*km/s/Mpc")
        self.unit_system = unit_system
        
        # For non-standard dark energy. If false, use default cosmological constant
        # This only affects the expansion_factor function.
        self.use_dark_factor = use_dark_factor
        self.w_0 = w_0
        self.w_a = w_a

    def hubble_distance(self):
        r"""
        The distance corresponding to c / h, where c is the speed of light 
        and h is the Hubble parameter in units of 1 / time.
        """
        return self.quan((speed_of_light_cgs / self.hubble_constant)).in_base(self.unit_system)

    def comoving_radial_distance(self, z_i, z_f):
        r"""
        The comoving distance along the line of sight to on object at redshift, 
        z_f, viewed at a redshift, z_i.

        Parameters
        ----------
        z_i : float
            The redshift of the observer.
        z_f : float
            The redshift of the observed object.

        Examples
        --------

        >>> from yt.utilities.cosmology import Cosmology
        >>> co = Cosmology()
        >>> print(co.comoving_radial_distance(0., 1.).in_units("Mpccm"))
        
        """
        return (self.hubble_distance() *
                trapzint(self.inverse_expansion_factor, z_i, z_f)).in_base(self.unit_system)

    def comoving_transverse_distance(self, z_i, z_f):
        r"""
        When multiplied by some angle, the distance between two objects 
        observed at redshift, z_f, with an angular separation given by that 
        angle, viewed by an observer at redshift, z_i (Hogg 1999).

        Parameters
        ----------
        z_i : float
            The redshift of the observer.
        z_f : float
            The redshift of the observed object.

        Examples
        --------

        >>> from yt.utilities.cosmology import Cosmology
        >>> co = Cosmology()
        >>> print(co.comoving_transverse_distance(0., 1.).in_units("Mpccm"))
        
        """
        if (self.omega_curvature > 0):
            return (self.hubble_distance() / np.sqrt(self.omega_curvature) * 
                    np.sinh(np.sqrt(self.omega_curvature) * 
                            self.comoving_radial_distance(z_i, z_f) /
                            self.hubble_distance())).in_base(self.unit_system)
        elif (self.omega_curvature < 0):
            return (self.hubble_distance() /
                    np.sqrt(np.fabs(self.omega_curvature)) * 
                    np.sin(np.sqrt(np.fabs(self.omega_curvature)) * 
                           self.comoving_radial_distance(z_i, z_f) /
                           self.hubble_distance())).in_base(self.unit_system)
        else:
            return self.comoving_radial_distance(z_i, z_f)

    def comoving_volume(self, z_i, z_f):
        r"""
        "The comoving volume is the volume measure in which number densities 
        of non-evolving objects locked into Hubble flow are constant with 
        redshift." -- Hogg (1999)
        
        Parameters
        ----------
        z_i : float
            The lower redshift of the interval.
        z_f : float
            The higher redshift of the interval.

        Examples
        --------

        >>> from yt.utilities.cosmology import Cosmology
        >>> co = Cosmology()
        >>> print(co.comoving_volume(0., 1.).in_units("Gpccm**3"))

        """
        if (self.omega_curvature > 0):
             return (2 * np.pi * np.power(self.hubble_distance(), 3) /
                     self.omega_curvature * 
                     (self.comoving_transverse_distance(z_i, z_f) /
                      self.hubble_distance() * 
                      np.sqrt(1 + self.omega_curvature * 
                           np.sqrt(self.comoving_transverse_distance(z_i, z_f) /
                               self.hubble_distance())) - 
                      np.sinh(np.fabs(self.omega_curvature) * 
                            self.comoving_transverse_distance(z_i, z_f) /
                            self.hubble_distance()) /
                            np.sqrt(self.omega_curvature))).in_base(self.unit_system)
        elif (self.omega_curvature < 0):
             return (2 * np.pi * np.power(self.hubble_distance(), 3) /
                     np.fabs(self.omega_curvature) * 
                     (self.comoving_transverse_distance(z_i, z_f) /
                      self.hubble_distance() * 
                      np.sqrt(1 + self.omega_curvature * 
                           np.sqrt(self.comoving_transverse_distance(z_i, z_f) /
                               self.hubble_distance())) - 
                      np.arcsin(np.fabs(self.omega_curvature) * 
                           self.comoving_transverse_distance(z_i, z_f) /
                           self.hubble_distance()) /
                      np.sqrt(np.fabs(self.omega_curvature)))).in_base(self.unit_system)
        else:
             return (4 * np.pi *
                     np.power(self.comoving_transverse_distance(z_i, z_f), 3) /\
                     3).in_base(self.unit_system)

    def angular_diameter_distance(self, z_i, z_f):
        r"""
        Following Hogg (1999), the angular diameter distance is 'the ratio of 
        an object's physical transverse size to its angular size in radians.'

        Parameters
        ----------
        z_i : float
            The redshift of the observer.
        z_f : float
            The redshift of the observed object.

        Examples
        --------

        >>> from yt.utilities.cosmology import Cosmology
        >>> co = Cosmology()
        >>> print(co.angular_diameter_distance(0., 1.).in_units("Mpc"))
        
        """
        
        return (self.comoving_transverse_distance(0, z_f) / (1 + z_f) - 
                self.comoving_transverse_distance(0, z_i) / (1 + z_i)).in_base(self.unit_system)

    def angular_scale(self, z_i, z_f):
        r"""
        The proper transverse distance between two points at redshift z_f 
        observed at redshift z_i per unit of angular separation.

        Parameters
        ----------
        z_i : float
            The redshift of the observer.
        z_f : float
            The redshift of the observed object.

        Examples
        --------

        >>> from yt.utilities.cosmology import Cosmology
        >>> co = Cosmology()
        >>> print(co.angular_scale(0., 1.).in_units("kpc / arcsec"))
        
        """

        scale = self.angular_diameter_distance(z_i, z_f) / \
          self.quan(1, "radian")
        return scale.in_base(self.unit_system)
    
    def luminosity_distance(self, z_i, z_f):
        r"""
        The distance that would be inferred from the inverse-square law of 
        light and the measured flux and luminosity of the observed object.

        Parameters
        ----------
        z_i : float
            The redshift of the observer.
        z_f : float
            The redshift of the observed object.

        Examples
        --------

        >>> from yt.utilities.cosmology import Cosmology
        >>> co = Cosmology()
        >>> print(co.luminosity_distance(0., 1.).in_units("Mpc"))
        
        """

        return (self.comoving_transverse_distance(0, z_f) * (1 + z_f) - 
                self.comoving_transverse_distance(0, z_i) * (1 + z_i)).in_base(self.unit_system)

    def lookback_time(self, z_i, z_f):
        r"""
        The difference in the age of the Universe between the redshift interval 
        z_i to z_f.

        Parameters
        ----------
        z_i : float
            The lower redshift of the interval.
        z_f : float
            The higher redshift of the interval.

        Examples
        --------

        >>> from yt.utilities.cosmology import Cosmology
        >>> co = Cosmology()
        >>> print(co.lookback_time(0., 1.).in_units("Gyr"))

        """
        return (trapzint(self.age_integrand, z_i, z_f) / \
                self.hubble_constant).in_base(self.unit_system)
    
    def hubble_time(self, z, z_inf=1e6):
        r"""
        The age of the Universe at a given redshift.

        Parameters
        ----------
        z : float
            Redshift.
        z_inf : float
            The upper bound of the integral of the age integrand.
            Default: 1e6.

        Examples
        --------

        >>> from yt.utilities.cosmology import Cosmology
        >>> co = Cosmology()
        >>> print(co.hubble_time(0.).in_units("Gyr"))

        See Also
        --------

        t_from_z

        """
        return (trapzint(self.age_integrand, z, z_inf) /
                self.hubble_constant).in_base(self.unit_system)

    def critical_density(self, z):
        r"""
        The density required for closure of the Universe at a given 
        redshift in the proper frame.

        Parameters
        ----------
        z : float
            Redshift.

        Examples
        --------

        >>> from yt.utilities.cosmology import Cosmology
        >>> co = Cosmology()
        >>> print(co.critical_density(0.).in_units("g/cm**3"))
        >>> print(co.critical_density(0).in_units("Msun/Mpc**3"))
        
        """
        return (3.0 / 8.0 / np.pi * 
                self.hubble_constant**2 / G *
                ((1 + z)**3.0 * self.omega_matter + 
                 self.omega_lambda)).in_base(self.unit_system)

    def hubble_parameter(self, z):
        r"""
        The value of the Hubble parameter at a given redshift.

        Parameters
        ----------
        z: float
            Redshift.

        Examples
        --------

        >>> from yt.utilities.cosmology import Cosmology
        >>> co = Cosmology()
        >>> print(co.hubble_parameter(1.0).in_units("km/s/Mpc"))

        """
        return self.hubble_constant.in_base(self.unit_system) * self.expansion_factor(z)

    def age_integrand(self, z):
        return (1 / (z + 1) / self.expansion_factor(z))

    def expansion_factor(self, z):
        r"""
        The ratio between the Hubble parameter at a given redshift and 
        redshift zero.

        This is also the primary function integrated to calculate the 
        cosmological distances.
        
        """

        # Use non-standard dark energy
        if self.use_dark_factor:
            dark_factor = self.get_dark_factor(z)

        # Use default cosmological constant
        else:
            dark_factor = 1.0

        return np.sqrt(self.omega_matter * ((1 + z)**3.0) + 
                       self.omega_curvature * ((1 + z)**2.0) + 
                       (self.omega_lambda * dark_factor))

    def inverse_expansion_factor(self, z):
        return 1 / self.expansion_factor(z)

    def path_length_function(self, z):
        return ((1 + z)**2) * self.inverse_expansion_factor(z)

    def path_length(self, z_i, z_f):
        return trapzint(self.path_length_function, z_i, z_f)

    def z_from_t(self, my_time):
        """
        Compute the redshift from time after the big bang.  This is based on
        Enzo's CosmologyComputeExpansionFactor.C, but altered to use physical
        units.

        Parameters
        ----------
        my_time : float
            Age of the Universe in seconds.

        Examples
        --------

        >>> from yt.utilities.cosmology import Cosmology
        >>> co = Cosmology()
        >>> print(co.z_from_t(4.e17))

        """

        omega_curvature = 1.0 - self.omega_matter - self.omega_lambda

        OMEGA_TOLERANCE = 1e-5
        ETA_TOLERANCE = 1.0e-10

        # Convert the time to Time * H0.

        if not isinstance(my_time, YTArray):
            my_time = self.quan(my_time, "s")

        t0 = (my_time.in_units("s") *
              self.hubble_constant.in_units("1/s")).to_ndarray()
 
        # 1) For a flat universe with omega_matter = 1, it's easy.
 
        if ((np.fabs(self.omega_matter-1) < OMEGA_TOLERANCE) and
            (self.omega_lambda < OMEGA_TOLERANCE)):
            a = np.power(my_time/self.initial_time, 2.0/3.0)
 
        # 2) For omega_matter < 1 and omega_lambda == 0 see
        #    Peebles 1993, eq. 13-3, 13-10.
        #    Actually, this is a little tricky since we must solve an equation
        #    of the form eta - np.sinh(eta) + x = 0..
 
        if ((self.omega_matter < 1) and 
            (self.omega_lambda < OMEGA_TOLERANCE)):
            x = 2*t0*np.power(1.0 - self.omega_matter, 1.5) / \
                self.omega_matter;
 
            # Compute eta in a three step process, first from a third-order
            # Taylor expansion of the formula above, then use that in a fifth-order
            # approximation.  Then finally, iterate on the formula itself, solving for
            # eta.  This works well because parts 1 & 2 are an excellent approximation
            # when x is small and part 3 converges quickly when x is large. 
 
            eta = np.power(6*x, 1.0/3.0)                # part 1
            eta = np.power(120*x/(20+eta*eta), 1.0/3.0) # part 2
            for i in range(40):                      # part 3
                eta_old = eta
                eta = np.arcsinh(eta + x)
                if (np.fabs(eta-eta_old) < ETA_TOLERANCE): 
                    break
                if (i == 39):
                    print("No convergence after %d iterations." % i)
 
            # Now use eta to compute the expansion factor (eq. 13-10, part 2).
 
            a = self.omega_matter/(2.0*(1.0 - self.omega_matter))*\
                (np.cosh(eta) - 1.0)

        # 3) For omega_matter > 1 and omega_lambda == 0, use sin/cos.
        #    Easy, but skip it for now.
 
        if ((self.omega_matter > 1) and 
            (self.omega_lambda < OMEGA_TOLERANCE)):
            print("Never implemented in Enzo, not implemented here.")
            return 0
 
        # 4) For flat universe, with non-zero omega_lambda, see eq. 13-20.
 
        if ((np.fabs(omega_curvature) < OMEGA_TOLERANCE) and
            (self.omega_lambda > OMEGA_TOLERANCE)):
            a = np.power(self.omega_matter / 
                         (1 - self.omega_matter), 1.0/3.0) * \
                np.power(np.sinh(1.5 * np.sqrt(1.0 - self.omega_matter)*\
                                     t0), 2.0/3.0)


        redshift = (1.0/a) - 1.0

        return redshift

    def t_from_z(self, z):
        """
        Compute the age of the Universe from redshift.  This is based on Enzo's
        CosmologyComputeTimeFromRedshift.C, but altered to use physical units.  
        Similar to hubble_time, but using an analytical function.

        Parameters
        ----------
        z : float
            Redshift.

        Examples
        --------

        >>> from yt.utilities.cosmology import Cosmology
        >>> co = Cosmology()
        >>> print(co.t_from_z(0.).in_units("Gyr"))

        See Also
        --------

        hubble_time
        
        """
        omega_curvature = 1.0 - self.omega_matter - self.omega_lambda
 
        # 1) For a flat universe with omega_matter = 1, things are easy.
 
        if ((self.omega_matter == 1.0) and (self.omega_lambda == 0.0)):
            t0 = 2.0/3.0/np.power(1+z, 1.5)
 
        # 2) For omega_matter < 1 and omega_lambda == 0 see
        #    Peebles 1993, eq. 13-3, 13-10.
 
        if ((self.omega_matter < 1) and (self.omega_lambda == 0)):
            eta = np.arccosh(1 + 
                             2*(1-self.omega_matter)/self.omega_matter/(1+z))
            t0 = self.omega_matter/ \
              (2*np.power(1.0-self.omega_matter, 1.5))*\
              (np.sinh(eta) - eta)
 
        # 3) For omega_matter > 1 and omega_lambda == 0, use sin/cos.
 
        if ((self.omega_matter > 1) and (self.omega_lambda == 0)):
            eta = np.arccos(1 - 2*(1-self.omega_matter)/self.omega_matter/(1+z))
            t0 = self.omega_matter/(2*np.power(1.0-self.omega_matter, 1.5))*\
                (eta - np.sin(eta))
 
        # 4) For flat universe, with non-zero omega_lambda, see eq. 13-20.
 
        if ((np.fabs(omega_curvature) < 1.0e-3) and (self.omega_lambda != 0)):
            t0 = 2.0/3.0/np.sqrt(1-self.omega_matter)*\
                np.arcsinh(np.sqrt((1-self.omega_matter)/self.omega_matter)/ \
                               np.power(1+z, 1.5))
  
        # Now convert from Time * H0 to time.
  
        my_time = t0 / self.hubble_constant
    
        return my_time.in_base(self.unit_system)

    def get_dark_factor(self, z):
        """
        This function computes the additional term that enters the expansion factor
        when using non-standard dark energy. See Dolag et al 2004 eq. 7 for ref (but
        note that there's a typo in his eq. There should be no negative sign).

        At the moment, this only works using the parameterization given in Linder 2002
        eq. 7: w(a) = w0 + wa(1 - a) = w0 + wa * z / (1+z). This gives rise to an analytic
        expression. It is also only functional for Gadget simulations, at the moment.

        Parameters
        ----------
        z:  float
            Redshift
        """

        # Get value of scale factor a corresponding to redshift z
        scale_factor = 1.0 / (1.0 + z)

        # Evaluate exponential using Linder02 parameterization
        dark_factor = np.power(scale_factor, -3.0 * (1.0 + self.w_0 + self.w_a)) * \
                      np.exp(-3.0 * self.w_a * (1.0 - scale_factor))

        return dark_factor

    _arr = None
    @property
    def arr(self):
        if self._arr is not None:
            return self._arr
        self._arr = functools.partial(YTArray, registry = self.unit_registry)
        return self._arr
    
    _quan = None
    @property
    def quan(self):
        if self._quan is not None:
            return self._quan
        self._quan = functools.partial(YTQuantity,
                registry = self.unit_registry)
        return self._quan

def trapzint(f, a, b, bins=10000):
    zbins = np.logspace(np.log10(a + 1), np.log10(b + 1), bins) - 1
    return np.trapz(f(zbins[:-1]), x=zbins[:-1], dx=np.diff(zbins))<|MERGE_RESOLUTION|>--- conflicted
+++ resolved
@@ -83,14 +83,10 @@
                  omega_lambda = 0.73,
                  omega_curvature = 0.0,
                  unit_registry = None,
-<<<<<<< HEAD
-                 unit_system = "cgs"):
-=======
                  unit_system = "cgs",
                  use_dark_factor = False,
                  w_0 = -1.0,
                  w_a = 0.0):
->>>>>>> 7ef69331
         self.omega_matter = float(omega_matter)
         self.omega_lambda = float(omega_lambda)
         self.omega_curvature = float(omega_curvature)
