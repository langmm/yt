"""
This is a library of yt-defined exceptions

Author: Matthew Turk <matthewturk@gmail.com>
Affiliation: KIPAC/SLAC/Stanford
Homepage: http://yt-project.org/
License:
  Copyright (C) 2009 Matthew Turk.  All Rights Reserved.

  This file is part of yt.

  yt is free software; you can redistribute it and/or modify
  it under the terms of the GNU General Public License as published by
  the Free Software Foundation; either version 3 of the License, or
  (at your option) any later version.

  This program is distributed in the hope that it will be useful,
  but WITHOUT ANY WARRANTY; without even the implied warranty of
  MERCHANTABILITY or FITNESS FOR A PARTICULAR PURPOSE.  See the
  GNU General Public License for more details.

  You should have received a copy of the GNU General Public License
  along with this program.  If not, see <http://www.gnu.org/licenses/>.
"""

# We don't need to import 'exceptions'
#import exceptions

class YTException(Exception):
    def __init__(self, pf = None):
        Exception.__init__(self)
        self.pf = pf

# Data access exceptions:

class YTOutputNotIdentified(YTException):
    def __init__(self, args, kwargs):
        self.args = args
        self.kwargs = kwargs

    def __str__(self):
        return "Supplied %s %s, but could not load!" % (
            self.args, self.kwargs)

class YTSphereTooSmall(YTException):
    def __init__(self, pf, radius, smallest_cell):
        YTException.__init__(self, pf)
        self.radius = radius
        self.smallest_cell = smallest_cell

    def __str__(self):
        return "%0.5e < %0.5e" % (self.radius, self.smallest_cell)

class YTAxesNotOrthogonalError(YTException):
    def __init__(self, axes):
        self.axes = axes

    def __str__(self):
        return "The supplied axes are not orthogonal.  %s" % (self.axes)

class YTNoDataInObjectError(YTException):
    def __init__(self, obj):
        self.obj_type = getattr(obj, "_type_name", "")

    def __str__(self):
        s = "The object requested has no data included in it."
        if self.obj_type == "slice":
            s += "  It may lie on a grid face.  Try offsetting slightly."
        return s

class YTFieldNotFound(YTException):
    def __init__(self, fname, pf):
        self.fname = fname
        self.pf = pf

    def __str__(self):
        return "Could not find field '%s' in %s." % (self.fname, self.pf)

class YTFieldTypeNotFound(YTException):
    def __init__(self, fname):
        self.fname = fname

    def __str__(self):
        return "Could not find field '%s'." % (self.fname)

class YTSimulationNotIdentified(YTException):
    def __init__(self, sim_type):
        YTException.__init__(self)
        self.sim_type = sim_type

    def __str__(self):
        return "Simulation time-series type %s not defined." % self.sim_type

class YTCannotParseFieldDisplayName(YTException):
    def __init__(self, field_name, display_name, mathtext_error):
        self.field_name = field_name
        self.display_name = display_name
        self.mathtext_error = mathtext_error

    def __str__(self):
        return ("The display name \"%s\" "
                "of the derived field %s " 
                "contains the following LaTeX parser errors:\n" ) \
                % (self.display_name, self.field_name) + self.mathtext_error

class YTCannotParseUnitDisplayName(YTException):
    def __init__(self, field_name, display_unit, mathtext_error):
        self.field_name = field_name
        self.unit_name = unit_name
        self.mathtext_error = mathtext_error

    def __str__(self):
        return ("The unit display name \"%s\" "
                "of the derived field %s " 
                "contains the following LaTeX parser errors:\n" ) \
            % (self.unit_name, self.field_name) + self.mathtext_error

class AmbiguousOutputs(YTException):
    def __init__(self, pf):
        YTException.__init__(self, pf)

    def __str__(self):
        return "Simulation %s has both dtDataDump and CycleSkipDataDump set.  Unable to calculate datasets." % \
            self.pf

class MissingParameter(YTException):
    def __init__(self, pf, parameter):
        YTException.__init__(self, pf)
        self.parameter = parameter

    def __str__(self):
        return "Parameter file %s is missing %s parameter." % \
            (self.pf, self.parameter)

class NoStoppingCondition(YTException):
    def __init__(self, pf):
        YTException.__init__(self, pf)

    def __str__(self):
        return "Simulation %s has no stopping condition.  StopTime or StopCycle should be set." % \
            self.pf

class YTNotInsideNotebook(YTException):
    def __str__(self):
        return "This function only works from within an IPython Notebook."

class YTNotDeclaredInsideNotebook(YTException):
    def __str__(self):
        return "You have not declared yourself to be inside the IPython" + \
               "Notebook.  Do so with this command:\n\n" + \
               "ytcfg['yt','ipython_notebook'] = 'True'"

<<<<<<< HEAD
class YTGeometryNotSupported(YTException):
    def __init__(self, geom):
        self.geom = geom

    def __str__(self):
        return "We don't currently support %s geometry" % self.geom

class YTCoordinateNotImplemented(YTException):
    def __str__(self):
        return "This coordinate is not implemented for this geometry type."
=======
class YTUnitNotRecognized(YTException):
    def __init__(self, unit):
        self.unit = unit

    def __str__(self):
        return "This parameter file doesn't recognize %s" % self.unit

class YTHubRegisterError(YTException):
    def __str__(self):
        return "You must create an API key before uploading.  See " + \
               "https://data.yt-project.org/getting_started.html"
>>>>>>> 4c30e2af
<|MERGE_RESOLUTION|>--- conflicted
+++ resolved
@@ -91,30 +91,6 @@
     def __str__(self):
         return "Simulation time-series type %s not defined." % self.sim_type
 
-class YTCannotParseFieldDisplayName(YTException):
-    def __init__(self, field_name, display_name, mathtext_error):
-        self.field_name = field_name
-        self.display_name = display_name
-        self.mathtext_error = mathtext_error
-
-    def __str__(self):
-        return ("The display name \"%s\" "
-                "of the derived field %s " 
-                "contains the following LaTeX parser errors:\n" ) \
-                % (self.display_name, self.field_name) + self.mathtext_error
-
-class YTCannotParseUnitDisplayName(YTException):
-    def __init__(self, field_name, display_unit, mathtext_error):
-        self.field_name = field_name
-        self.unit_name = unit_name
-        self.mathtext_error = mathtext_error
-
-    def __str__(self):
-        return ("The unit display name \"%s\" "
-                "of the derived field %s " 
-                "contains the following LaTeX parser errors:\n" ) \
-            % (self.unit_name, self.field_name) + self.mathtext_error
-
 class AmbiguousOutputs(YTException):
     def __init__(self, pf):
         YTException.__init__(self, pf)
@@ -150,7 +126,6 @@
                "Notebook.  Do so with this command:\n\n" + \
                "ytcfg['yt','ipython_notebook'] = 'True'"
 
-<<<<<<< HEAD
 class YTGeometryNotSupported(YTException):
     def __init__(self, geom):
         self.geom = geom
@@ -161,7 +136,7 @@
 class YTCoordinateNotImplemented(YTException):
     def __str__(self):
         return "This coordinate is not implemented for this geometry type."
-=======
+
 class YTUnitNotRecognized(YTException):
     def __init__(self, unit):
         self.unit = unit
@@ -172,5 +147,4 @@
 class YTHubRegisterError(YTException):
     def __str__(self):
         return "You must create an API key before uploading.  See " + \
-               "https://data.yt-project.org/getting_started.html"
->>>>>>> 4c30e2af
+               "https://data.yt-project.org/getting_started.html"