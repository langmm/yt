--- conflicted
+++ resolved
@@ -1175,13 +1175,8 @@
             # Send the images around
             if front.owner == self.comm.rank:
                 if front.owner == parent.owner:
-<<<<<<< HEAD
-                    mylog.debug( '%04i receiving image from %04i'%(my_rank,back.owner))
+                    mylog.debug( '%04i receiving image from %04i'%(self.comm.rank,back.owner))
                     arr2 = self.comm.recv_array(back.owner, tag=back.owner).reshape(
-=======
-                    mylog.debug( '%04i receiving image from %04i'%(self.comm.rank,back.owner))
-                    arr2 = self.comm._recv_array(back.owner, tag=back.owner).reshape(
->>>>>>> a72e1707
                         (self.image.shape[0],self.image.shape[1],self.image.shape[2]))
                     for i in range(3):
                         # This is the new way: alpha corresponds to opacity of a given
@@ -1194,32 +1189,17 @@
                         self.image[:,:,i  ] = self.image[:,:,i  ] + ta * arr2[:,:,i  ]
                 else:
                     mylog.debug('Reducing image.  You have %i rounds to go in this binary tree' % thisround)
-<<<<<<< HEAD
-                    mylog.debug('%04i sending my image to %04i'%(my_rank,back.owner))
-                    self.comm.send_array(self.image.ravel(), back.owner, tag=my_rank)
-=======
                     mylog.debug('%04i sending my image to %04i'%(self.comm.rank,back.owner))
-                    self.comm._send_array(self.image.ravel(), back.owner, tag=self.comm.rank)
->>>>>>> a72e1707
-
+                    self.comm.send_array(self.image.ravel(), back.owner, tag=self.comm.rank)
                 
             if back.owner == self.comm.rank:
                 if front.owner == parent.owner:
-<<<<<<< HEAD
-                    mylog.debug('%04i sending my image to %04i'%(my_rank, front.owner))
-                    self.comm.send_array(self.image.ravel(), front.owner, tag=my_rank)
-                else:
-                    mylog.debug('Reducing image.  You have %i rounds to go in this binary tree' % thisround)
-                    mylog.debug('%04i receiving image from %04i'%(my_rank,front.owner))
-                    arr2 = self.comm.recv_array(front.owner, tag=front.owner).reshape(
-=======
                     mylog.debug('%04i sending my image to %04i'%(self.comm.rank, front.owner))
-                    self.comm._send_array(self.image.ravel(), front.owner, tag=self.comm.rank)
+                    self.comm.send_array(self.image.ravel(), front.owner, tag=self.comm.rank)
                 else:
                     mylog.debug('Reducing image.  You have %i rounds to go in this binary tree' % thisround)
                     mylog.debug('%04i receiving image from %04i'%(self.comm.rank,front.owner))
-                    arr2 = self.comm._recv_array(front.owner, tag=front.owner).reshape(
->>>>>>> a72e1707
+                    arr2 = self.comm.recv_array(front.owner, tag=front.owner).reshape(
                         (self.image.shape[0],self.image.shape[1],self.image.shape[2]))
                     for i in range(3):
                         # This is the new way: alpha corresponds to opacity of a given
@@ -1241,13 +1221,8 @@
     def store_kd_bricks(self, fn=None):
         if fn is None:
             fn = '%s_kd_bricks.h5'%self.pf
-<<<<<<< HEAD
-        if my_rank != 0:
-            self.comm.recv_array(my_rank-1, tag=my_rank-1)
-=======
         if self.comm.rank != 0:
-            self.comm._recv_array(self.comm.rank-1, tag=self.comm.rank-1)
->>>>>>> a72e1707
+            self.comm.recv_array(self.comm.rank-1, tag=self.comm.rank-1)
         f = h5py.File(fn,"a")
         for node in self.depth_traverse():
             i = node.id
@@ -1259,24 +1234,14 @@
                     except:
                         pass
         f.close()
-<<<<<<< HEAD
-        if my_rank != (nprocs-1):
-            self.comm.send_array([0],my_rank+1, tag=my_rank)
-=======
-        if self.comm.rank != (self.comm.size-1):
-            self.comm._send_array([0],self.comm.rank+1, tag=self.comm.rank)
->>>>>>> a72e1707
+        if self.comm.rank != (nprocs-1):
+            self.comm.send_array([0],self.comm.rank+1, tag=self.comm.rank)
         
     def load_kd_bricks(self,fn=None):
         if fn is None:
             fn = '%s_kd_bricks.h5' % self.pf
-<<<<<<< HEAD
-        if my_rank != 0:
-            self.comm.recv_array(my_rank-1, tag=my_rank-1)
-=======
         if self.comm.rank != 0:
-            self.comm._recv_array(self.comm.rank-1, tag=self.comm.rank-1)
->>>>>>> a72e1707
+            self.comm.recv_array(self.comm.rank-1, tag=self.comm.rank-1)
         try:
             f = h5py.File(fn,"r")
             for node in self.depth_traverse():
@@ -1299,13 +1264,8 @@
             f.close()
         except:
             pass
-<<<<<<< HEAD
-        if my_rank != (nprocs-1):
-            self.comm.send_array([0],my_rank+1, tag=my_rank)
-=======
-        if self.comm.rank != (self.comm.size-1):
-            self.comm._send_array([0],self.comm.rank+1, tag=self.comm.rank)
->>>>>>> a72e1707
+        if self.comm.rank != (nprocs-1):
+            self.comm.send_array([0],self.comm.rank+1, tag=self.comm.rank)
 
     def load_tree(self,fn):
         raise NotImplementedError()
