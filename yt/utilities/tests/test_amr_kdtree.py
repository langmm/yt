"""
Unit test the ARMKDTree in yt.

Author: Samuel Skillman <samskillman@gmail.com>
Affiliation: University of Colorado at Boulder
Homepage: http://yt-project.org/
License:
  Copyright (C) 2013 Samuel Skillman.  All Rights Reserved.

  This file is part of yt.

  yt is free software; you can redistribute it and/or modify
  it under the terms of the GNU General Public License as published by
  the Free Software Foundation; either version 3 of the License, or
  (at your option) any later version.

  This program is distributed in the hope that it will be useful,
  but WITHOUT ANY WARRANTY; without even the implied warranty of
  MERCHANTABILITY or FITNESS FOR A PARTICULAR PURPOSE.  See the
  GNU General Public License for more details.

  You should have received a copy of the GNU General Public License
  along with this program.  If not, see <http://www.gnu.org/licenses/>.
"""

from yt.utilities.amr_kdtree.api import AMRKDTree
from yt.utilities.amr_kdtree.amr_kdtools import depth_traverse
import yt.utilities.initial_conditions as ic
import yt.utilities.flagging_methods as fm
from yt.frontends.stream.api import load_uniform_grid, refine_amr
from yt.testing import assert_equal
<<<<<<< HEAD
import yt.data_objects.api
import numpy as np

def test_amr_kdtree():
    return # TESTDISABLED
    domain_dims = (32, 32, 32)
    data = np.zeros(domain_dims) + 0.25
    fo = [ic.CoredSphere(0.05, 0.3, [0.7,0.4,0.65], {"Density": (0.25, 100.0)})]
    rc = [fm.flagging_method_registry["overdensity"](8.0)]
    ug = load_uniform_grid({'Density': data}, domain_dims, 1.0)
    pf = refine_amr(ug, rc, fo, 5)
 
    kd = AMRKDTree(pf)

    yield assert_equal, kd.count_volume(), 1.0
    
=======
import numpy as np


>>>>>>> fc7c5b46
def test_amr_kdtree_coverage():
    return # TESTDISABLED
    domain_dims = (32, 32, 32)
    data = np.zeros(domain_dims) + 0.25
<<<<<<< HEAD
    fo = [ic.CoredSphere(0.05, 0.3, [0.7,0.4,0.65], {"Density": (0.25, 100.0)})]
=======
    fo = [ic.CoredSphere(0.05, 0.3, [0.7, 0.4, 0.75],
                         {"Density": (0.25, 100.0)})]
>>>>>>> fc7c5b46
    rc = [fm.flagging_method_registry["overdensity"](8.0)]
    ug = load_uniform_grid({'Density': data}, domain_dims, 1.0)
    pf = refine_amr(ug, rc, fo, 5)

    kd = AMRKDTree(pf)

    volume = kd.count_volume()
    yield assert_equal, volume, \
        np.prod(pf.domain_right_edge - pf.domain_left_edge)

    cells = kd.count_cells()
    true_cells = pf.h.all_data().quantities['TotalQuantity']('Ones')[0]
    yield assert_equal, cells, true_cells

    # This largely reproduces the AMRKDTree.tree.check_tree() functionality
    tree_ok = True
    for node in depth_traverse(kd.tree):
        if node.grid is None:
            continue
        grid = pf.h.grids[node.grid - kd._id_offset]
        dds = grid.dds
        gle = grid.LeftEdge
        li = np.rint((node.left_edge-gle)/dds).astype('int32')
        ri = np.rint((node.right_edge-gle)/dds).astype('int32')
        dims = (ri - li).astype('int32')
<<<<<<< HEAD
        yield assert_equal, np.all(grid.LeftEdge <= node.left_edge), True
        yield assert_equal, np.all(grid.RightEdge >= node.right_edge), True
        yield assert_equal, np.all(dims > 0), True

if __name__ == '__main__':
    import nose
    nose.run(defaultTest=__name__)
=======
        tree_ok *= np.all(grid.LeftEdge <= node.left_edge)
        tree_ok *= np.all(grid.RightEdge >= node.right_edge)
        tree_ok *= np.all(dims > 0)

    yield assert_equal, True, tree_ok
>>>>>>> fc7c5b46
<|MERGE_RESOLUTION|>--- conflicted
+++ resolved
@@ -29,38 +29,14 @@
 import yt.utilities.flagging_methods as fm
 from yt.frontends.stream.api import load_uniform_grid, refine_amr
 from yt.testing import assert_equal
-<<<<<<< HEAD
-import yt.data_objects.api
-import numpy as np
-
-def test_amr_kdtree():
-    return # TESTDISABLED
-    domain_dims = (32, 32, 32)
-    data = np.zeros(domain_dims) + 0.25
-    fo = [ic.CoredSphere(0.05, 0.3, [0.7,0.4,0.65], {"Density": (0.25, 100.0)})]
-    rc = [fm.flagging_method_registry["overdensity"](8.0)]
-    ug = load_uniform_grid({'Density': data}, domain_dims, 1.0)
-    pf = refine_amr(ug, rc, fo, 5)
- 
-    kd = AMRKDTree(pf)
-
-    yield assert_equal, kd.count_volume(), 1.0
-    
-=======
 import numpy as np
 
 
->>>>>>> fc7c5b46
 def test_amr_kdtree_coverage():
-    return # TESTDISABLED
     domain_dims = (32, 32, 32)
     data = np.zeros(domain_dims) + 0.25
-<<<<<<< HEAD
-    fo = [ic.CoredSphere(0.05, 0.3, [0.7,0.4,0.65], {"Density": (0.25, 100.0)})]
-=======
     fo = [ic.CoredSphere(0.05, 0.3, [0.7, 0.4, 0.75],
                          {"Density": (0.25, 100.0)})]
->>>>>>> fc7c5b46
     rc = [fm.flagging_method_registry["overdensity"](8.0)]
     ug = load_uniform_grid({'Density': data}, domain_dims, 1.0)
     pf = refine_amr(ug, rc, fo, 5)
@@ -86,18 +62,8 @@
         li = np.rint((node.left_edge-gle)/dds).astype('int32')
         ri = np.rint((node.right_edge-gle)/dds).astype('int32')
         dims = (ri - li).astype('int32')
-<<<<<<< HEAD
-        yield assert_equal, np.all(grid.LeftEdge <= node.left_edge), True
-        yield assert_equal, np.all(grid.RightEdge >= node.right_edge), True
-        yield assert_equal, np.all(dims > 0), True
-
-if __name__ == '__main__':
-    import nose
-    nose.run(defaultTest=__name__)
-=======
         tree_ok *= np.all(grid.LeftEdge <= node.left_edge)
         tree_ok *= np.all(grid.RightEdge >= node.right_edge)
         tree_ok *= np.all(dims > 0)
 
-    yield assert_equal, True, tree_ok
->>>>>>> fc7c5b46
+    yield assert_equal, True, tree_ok