--- conflicted
+++ resolved
@@ -439,13 +439,8 @@
     # Two steps:
     #  1. Is image point within the mesh bounding box?
     #  2. Is image point within the mesh element?
-<<<<<<< HEAD
-    # Second is more intensive.  It will converting the element vertices to the
-    # mapped coordinate system, and checking whether the result is in-bounds or not
-=======
     # Second is more intensive.  It will convert the element vertices to the
     # mapped coordinate system, and checking whether the result in in-bounds or not
->>>>>>> cf80a871
     # Note that we have to have a pseudo-3D pixel buffer.  One dimension will
     # always be 1.
     cdef np.float64_t pLE[3], pRE[3]
