#!/usr/bin/env python
import setuptools
import os, sys, os.path, glob, \
    tempfile, subprocess, shutil
<<<<<<< HEAD
=======
from yt.utilities.setup import \
    check_for_dependencies


def check_for_png():
    return check_for_dependencies("PNG_DIR", "png.cfg", "png.h", "png")


def check_for_freetype():
    return check_for_dependencies(
        "FTYPE_DIR", "freetype.cfg", "ft2build.h", "freetype"
    )
>>>>>>> ed8f7ee0

def check_for_openmp():
    # Create a temporary directory
    tmpdir = tempfile.mkdtemp()
    curdir = os.getcwd()
    exit_code = 1

    if os.name == 'nt': return False

    try:
        os.chdir(tmpdir)

        # Get compiler invocation
        compiler = os.getenv('CC', 'cc')

        # Attempt to compile a test script.
        # See http://openmp.org/wp/openmp-compilers/
        filename = r'test.c'
        file = open(filename,'wt', 1)
        file.write(
            "#include <omp.h>\n"
            "#include <stdio.h>\n"
            "int main() {\n"
            "#pragma omp parallel\n"
            "printf(\"Hello from thread %d, nthreads %d\\n\", omp_get_thread_num(), omp_get_num_threads());\n"
            "}"
            )
        with open(os.devnull, 'w') as fnull:
            exit_code = subprocess.call([compiler, '-fopenmp', filename],
                                        stdout=fnull, stderr=fnull)

        # Clean up
        file.close()
    finally:
        os.chdir(curdir)
        shutil.rmtree(tmpdir)

    return exit_code == 0

def configuration(parent_package='',top_path=None):
    from numpy.distutils.misc_util import Configuration
    config = Configuration('lib',parent_package,top_path)
    if check_for_openmp() == True:
        omp_args = ['-fopenmp']
    else:
        omp_args = None
    # Because setjmp.h is included by lots of things, and because libpng hasn't
    # always properly checked its header files (see
    # https://bugzilla.redhat.com/show_bug.cgi?id=494579 ) we simply disable
    # support for setjmp.
    config.add_extension("CICDeposit", 
                ["yt/utilities/lib/CICDeposit.pyx"],
                libraries=["m"], depends=["yt/utilities/lib/fp_utils.pxd"])
    config.add_extension("ContourFinding", 
                ["yt/utilities/lib/ContourFinding.pyx"],
                include_dirs=["yt/utilities/lib/",
                              "yt/geometry/"],
                libraries=["m"],
                depends=["yt/utilities/lib/fp_utils.pxd",
                         "yt/utilities/lib/amr_kdtools.pxd",
                         "yt/utilities/lib/ContourFinding.pxd",
                         "yt/geometry/oct_container.pxd"])
    config.add_extension("DepthFirstOctree", 
                ["yt/utilities/lib/DepthFirstOctree.pyx"],
                libraries=["m"], depends=["yt/utilities/lib/fp_utils.pxd"])
    config.add_extension("fortran_reader", 
                ["yt/utilities/lib/fortran_reader.pyx"],
                include_dirs=["yt/utilities/lib/"],
                libraries=["m"], depends=["yt/utilities/lib/fp_utils.pxd"])
    config.add_extension("geometry_utils", 
                ["yt/utilities/lib/geometry_utils.pyx"],
               extra_compile_args=omp_args,
               extra_link_args=omp_args,
                 libraries=["m"], depends=["yt/utilities/lib/fp_utils.pxd"])
    config.add_extension("Interpolators", 
                ["yt/utilities/lib/Interpolators.pyx"],
                libraries=["m"], depends=["yt/utilities/lib/fp_utils.pxd"])
    config.add_extension("alt_ray_tracers", 
                ["yt/utilities/lib/alt_ray_tracers.pyx"],
                libraries=["m"], depends=[])
    config.add_extension("marching_cubes", 
                ["yt/utilities/lib/marching_cubes.pyx",
                 "yt/utilities/lib/FixedInterpolator.c"],
                include_dirs=["yt/utilities/lib/"],
                libraries=["m"],
                depends=["yt/utilities/lib/fp_utils.pxd",
                         "yt/utilities/lib/fixed_interpolator.pxd",
                         "yt/utilities/lib/FixedInterpolator.h",
                ])
    config.add_extension("misc_utilities", 
                ["yt/utilities/lib/misc_utilities.pyx"],
                libraries=["m"], depends=["yt/utilities/lib/fp_utils.pxd"])
    config.add_extension("Octree", 
                ["yt/utilities/lib/Octree.pyx"],
                libraries=["m"], depends=["yt/utilities/lib/fp_utils.pxd"])
    config.add_extension("origami", 
                ["yt/utilities/lib/origami.pyx",
                 "yt/utilities/lib/origami_tags.c"],
                include_dirs=["yt/utilities/lib/"],
                depends=["yt/utilities/lib/origami_tags.h"])
    config.add_extension("image_utilities", 
                         ["yt/utilities/lib/image_utilities.pyx"],
                         libraries=["m"],
                         depends=["yt/utilities/lib/fp_utils.pxd"]),
    config.add_extension("PointsInVolume", 
                ["yt/utilities/lib/PointsInVolume.pyx"],
                libraries=["m"], depends=["yt/utilities/lib/fp_utils.pxd"])
    config.add_extension("QuadTree", 
                ["yt/utilities/lib/QuadTree.pyx"],
                libraries=["m"], depends=["yt/utilities/lib/fp_utils.pxd"])
    config.add_extension("RayIntegrators", 
                ["yt/utilities/lib/RayIntegrators.pyx"],
                libraries=["m"], depends=["yt/utilities/lib/fp_utils.pxd"])
    config.add_extension("mesh_utilities",
              ["yt/utilities/lib/mesh_utilities.pyx"],
               include_dirs=["yt/utilities/lib/"],
               libraries=["m"], 
               depends = ["yt/utilities/lib/fp_utils.pxd",
                          ],
          )
    config.add_extension("grid_traversal", 
               ["yt/utilities/lib/grid_traversal.pyx",
                "yt/utilities/lib/FixedInterpolator.c",
                "yt/utilities/lib/kdtree.c"],
               include_dirs=["yt/utilities/lib/"],
               libraries=["m"], 
               extra_compile_args=omp_args,
               extra_link_args=omp_args,
               depends = ["yt/utilities/lib/fp_utils.pxd",
                          "yt/utilities/lib/kdtree.h",
                          "yt/utilities/lib/FixedInterpolator.h",
                          "yt/utilities/lib/fixed_interpolator.pxd",
                          "yt/utilities/lib/field_interpolation_tables.pxd",
                          ]
          )
    config.add_extension("write_array",
                         ["yt/utilities/lib/write_array.pyx"])
    config.add_extension("GridTree", 
    ["yt/utilities/lib/GridTree.pyx"],
        libraries=["m"], depends=["yt/utilities/lib/fp_utils.pxd"])
    config.add_extension("amr_kdtools", 
                         ["yt/utilities/lib/amr_kdtools.pyx"],
                         libraries=["m"], depends=["yt/utilities/lib/fp_utils.pxd"])
    config.add_subpackage("tests")

    if os.environ.get("GPERFTOOLS", "no").upper() != "NO":
        gpd = os.environ["GPERFTOOLS"]
        idir = os.path.join(gpd, "include")
        ldir = os.path.join(gpd, "lib")
        print("INCLUDE AND LIB DIRS", idir, ldir)
        config.add_extension("perftools_wrap",
                ["yt/utilities/lib/perftools_wrap.pyx"],
                libraries=["profiler"],
                library_dirs = [ldir],
                include_dirs = [idir],
            )
    config.make_config_py() # installs __config__.py
    return config<|MERGE_RESOLUTION|>--- conflicted
+++ resolved
@@ -2,21 +2,6 @@
 import setuptools
 import os, sys, os.path, glob, \
     tempfile, subprocess, shutil
-<<<<<<< HEAD
-=======
-from yt.utilities.setup import \
-    check_for_dependencies
-
-
-def check_for_png():
-    return check_for_dependencies("PNG_DIR", "png.cfg", "png.h", "png")
-
-
-def check_for_freetype():
-    return check_for_dependencies(
-        "FTYPE_DIR", "freetype.cfg", "ft2build.h", "freetype"
-    )
->>>>>>> ed8f7ee0
 
 def check_for_openmp():
     # Create a temporary directory
