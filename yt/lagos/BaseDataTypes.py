"""
Various non-grid data containers.

Author: Matthew Turk <matthewturk@gmail.com>
Affiliation: KIPAC/SLAC/Stanford
Author: Britton Smith <Britton.Smith@colorado.edu>
Affiliation: University of Colorado at Boulder
Homepage: http://yt.enzotools.org/
License:
  Copyright (C) 2007-2009 Matthew Turk.  All Rights Reserved.

  This file is part of yt.

  yt is free software; you can redistribute it and/or modify
  it under the terms of the GNU General Public License as published by
  the Free Software Foundation; either version 3 of the License, or
  (at your option) any later version.

  This program is distributed in the hope that it will be useful,
  but WITHOUT ANY WARRANTY; without even the implied warranty of
  MERCHANTABILITY or FITNESS FOR A PARTICULAR PURPOSE.  See the
  GNU General Public License for more details.

  You should have received a copy of the GNU General Public License
  along with this program.  If not, see <http://www.gnu.org/licenses/>.
"""

data_object_registry = {}

from yt.lagos import *
import math

def restore_grid_state(func):
    """
    A decorator that takes a function with the API of (self, grid, field)
    and ensures that after the function is called, the field_parameters will
    be returned to normal.
    """
    def save_state(self, grid, field=None):
        old_params = grid.field_parameters
        old_keys = grid.data.keys()
        grid.field_parameters = self.field_parameters
        tr = func(self, grid, field)
        grid.field_parameters = old_params
        grid.data = dict( [(k, grid.data[k]) for k in old_keys] )
        return tr
    return save_state

def cache_mask(func):
    """
    For computationally intensive indexing operations, we can cache
    between calls.
    """
    def check_cache(self, grid):
        if isinstance(grid, FakeGridForParticles):
            return func(self, grid)
        elif grid.id not in self._cut_masks:
            cm = func(self, grid)
            self._cut_masks[grid.id] = cm
        return self._cut_masks[grid.id]
    return check_cache

def cache_point_indices(func):
    """
    For computationally intensive indexing operations, we can cache
    between calls.
    """
    def check_cache(self, grid, use_child_mask=True):
        if isinstance(grid, FakeGridForParticles):
            return func(self, grid, use_child_mask)
        elif grid.id not in self._point_indices:
            cm = func(self, grid, use_child_mask)
            self._point_indices[grid.id] = cm
        return self._point_indices[grid.id]
    return check_cache

def cache_vc_data(func):
    """
    For computationally intensive operations, we can cache between
    calls.
    """
    def check_cache(self, grid, field):
        if isinstance(grid, FakeGridForParticles):
            return func(self, grid, field)
        elif grid.id not in self._vc_data[field]:
            vc = func(self, grid, field)
            self._vc_data[field][grid.id] = vc
        return self._vc_data[field][grid.id]
    return check_cache

class FakeGridForParticles(object):
    """
    Mock up a grid to insert particle positions and radii
    into for purposes of confinement in an :class:`AMR3DData`.
    """
    def __init__(self, grid):
        self._corners = grid._corners
        self.field_parameters = {}
        self.data = {'x':grid['particle_position_x'],
                     'y':grid['particle_position_y'],
                     'z':grid['particle_position_z'],
                     'dx':grid['dx'],
                     'dy':grid['dy'],
                     'dz':grid['dz']}
        self.dds = grid.dds.copy()
        self.real_grid = grid
        self.child_mask = 1
        self.ActiveDimensions = self.data['x'].shape
    def __getitem__(self, field):
        if field not in self.data.keys():
            if field == "RadiusCode":
                center = self.field_parameters['center']
                tr = na.sqrt( (self['x'] - center[0])**2.0 +
                              (self['y'] - center[1])**2.0 +
                              (self['z'] - center[2])**2.0 )
            else:
                raise KeyError(field)
        else: tr = self.data[field]
        return tr

class AMRData(object):
    """
    Generic AMRData container.  By itself, will attempt to
    generate field, read fields (method defined by derived classes)
    and deal with passing back and forth field parameters.
    """
    _grids = None
    _num_ghost_zones = 0
    _con_args = ()
    _skip_add = False

    class __metaclass__(type):
        def __init__(cls, name, b, d):
            type.__init__(cls, name, b, d)
            if hasattr(cls, "_type_name") and not cls._skip_add:
                data_object_registry[cls._type_name] = cls

    def __init__(self, pf, fields, **kwargs):
        """
        Typically this is never called directly, but only due to inheritance.
        It associates a :class:`~yt.lagos.StaticOutput` with the class,
        sets its initial set of fields, and the remainder of the arguments
        are passed as field_parameters.
        """
        if pf != None:
            self.pf = pf
            self.hierarchy = pf.hierarchy
        self.hierarchy.objects.append(weakref.proxy(self))
        mylog.debug("Appending object to %s", self.pf)
        if fields == None: fields = []
        self.fields = ensure_list(fields)[:]
        self.data = {}
        self.field_parameters = {}
        self.__set_default_field_parameters()
        self._cut_masks = {}
        self._point_indices = {}
        self._vc_data = {}
        for key, val in kwargs.items():
            self.set_field_parameter(key, val)

    def __set_default_field_parameters(self):
        self.set_field_parameter("center",na.zeros(3,dtype='float64'))
        self.set_field_parameter("bulk_velocity",na.zeros(3,dtype='float64'))

    def _set_center(self, center):
        if center is None:
            pass
        elif isinstance(center, (types.ListType, na.ndarray)):
            center = na.array(center)
        elif center == ("max"): # is this dangerous for race conditions?
            center = pf.h.find_max("Density")
        elif center.startswith("max_"):
            center = pf.h.find_max(center[4:])
        else:
            center = na.array(center, dtype='float64')
        self.center = center
        self.set_field_parameter('center', center)

    def get_field_parameter(self, name, default=None):
        """
        This is typically only used by derived field functions, but
        it returns parameters used to generate fields.
        """
        if self.field_parameters.has_key(name):
            return self.field_parameters[name]
        else:
            return default

    def set_field_parameter(self, name, val):
        """
        Here we set up dictionaries that get passed up and down and ultimately
        to derived fields.
        """
        self.field_parameters[name] = val

    def has_field_parameter(self, name):
        """
        Checks if a field parameter is set.
        """
        return self.field_parameters.has_key(name)

    def convert(self, datatype):
        """
        This will attempt to convert a given unit to cgs from code units.
        It either returns the multiplicative factor or throws a KeyError.
        """
        return self.pf[datatype]

    def clear_data(self):
        """
        Clears out all data from the AMRData instance, freeing memory.
        """
        self.data.clear()
        if self._grids is not None:
            for grid in self._grids: grid.clear_data()

    def clear_cache(self):
        """
        Clears out all cache, freeing memory.
        """
        for _cm in self._cut_masks: del _cm
        for _pi in self._point_indices: del _pi
        for _field in self._vc_data:
            for _vc in _field: del _vc

    def has_key(self, key):
        """
        Checks if a data field already exists.
        """
        return self.data.has_key(key)

    def _refresh_data(self):
        """
        Wipes data and rereads/regenerates it from the self.fields.
        """
        self.clear_data()
        self.get_data()

    def keys(self):
        return self.data.keys()

    def __getitem__(self, key):
        """
        Returns a single field.  Will add if necessary.
        """
        if not self.data.has_key(key):
            if key not in self.fields:
                self.fields.append(key)
            self.get_data(key)
        return self.data[key]

    def __setitem__(self, key, val):
        """
        Sets a field to be some other value.
        """
        if key not in self.fields: self.fields.append(key)
        self.data[key] = val

    def __delitem__(self, key):
        """
        Deletes a field
        """
        try:
            del self.fields[self.fields.index(key)]
        except ValueError:
            pass
        del self.data[key]

    def _generate_field_in_grids(self, fieldName):
        pass

    _key_fields = None
    def write_out(self, filename, fields=None, format="%0.16e"):
        if fields is None: fields=sorted(self.data.keys())
        if self._key_fields is None: raise ValueError
        field_order = self._key_fields[:]
        for field in field_order: self[field]
        field_order += [field for field in fields if field not in field_order]
        fid = open(filename,"w")
        fid.write("\t".join(["#"] + field_order + ["\n"]))
        field_data = na.array([self.data[field] for field in field_order])
        for line in range(field_data.shape[1]):
            field_data[:,line].tofile(fid, sep="\t", format=format)
            fid.write("\n")
        fid.close()

    def save_object(self, name, filename = None):
        """
        Save an object.  If *filename* is supplied, it will be stored in
        a :mod:`shelve` file of that name.  Otherwise, it will be stored via
        :meth:`yt.lagos.AMRHierarchy.save_object`.
        """
        if filename is not None:
            ds = shelve.open(filename, protocol=-1)
            if name in ds:
                mylog.info("Overwriting %s in %s", name, filename)
            ds[name] = self
            ds.close()
        else:
            self.hierarchy.save_object(self, name)

    def __reduce__(self):
        args = tuple([self.pf._hash(), self._type_name] +
                     [getattr(self, n) for n in self._con_args] +
                     [self.field_parameters])
        return (_reconstruct_object, args)

    def __repr__(self):
        # We'll do this the slow way to be clear what's going on
        s = "%s (%s): " % (self.__class__.__name__, self.pf)
        s += ", ".join(["%s=%s" % (i, getattr(self,i))
                       for i in self._con_args])
        return s

class GridPropertiesMixin(object):

    def select_grids(self, level):
        """
        Return all grids on a given level.
        """
        grids = [g for g in self._grids if g.Level == level]
        return grids

    def select_grid_indices(self, level):
        return na.where(self.grid_levels == level)

    def __get_grid_left_edge(self):
        if self.__grid_left_edge == None:
            self.__grid_left_edge = na.array([g.LeftEdge for g in self._grids])
        return self.__grid_left_edge

    def __del_grid_left_edge(self):
        del self.__grid_left_edge
        self.__grid_left_edge = None

    def __set_grid_left_edge(self, val):
        self.__grid_left_edge = val

    __grid_left_edge = None
    grid_left_edge = property(__get_grid_left_edge, __set_grid_left_edge,
                              __del_grid_left_edge)

    def __get_grid_right_edge(self):
        if self.__grid_right_edge == None:
            self.__grid_right_edge = na.array([g.RightEdge for g in self._grids])
        return self.__grid_right_edge

    def __del_grid_right_edge(self):
        del self.__grid_right_edge
        self.__grid_right_edge = None

    def __set_grid_right_edge(self, val):
        self.__grid_right_edge = val

    __grid_right_edge = None
    grid_right_edge = property(__get_grid_right_edge, __set_grid_right_edge,
                             __del_grid_right_edge)

    def __get_grid_levels(self):
        if self.__grid_levels == None:
            self.__grid_levels = na.array([g.Level for g in self._grids])
        return self.__grid_levels

    def __del_grid_levels(self):
        del self.__grid_levels
        self.__grid_levels = None

    def __set_grid_levels(self, val):
        self.__grid_levels = val

    __grid_levels = None
    grid_levels = property(__get_grid_levels, __set_grid_levels,
                             __del_grid_levels)


class AMR1DData(AMRData, GridPropertiesMixin):
    _spatial = False
    def __init__(self, pf, fields, **kwargs):
        AMRData.__init__(self, pf, fields, **kwargs)
        self._grids = None
        self._sortkey = None
        self._sorted = {}

    def _generate_field_in_grids(self, field, num_ghost_zones=0):
        for grid in self._grids:
            temp = grid[field]

    def _generate_field(self, field):
        if self.pf.field_info.has_key(field):
            # First we check the validator
            try:
                self.pf.field_info[field].check_available(self)
            except NeedsGridType, ngt_exception:
                # We leave this to be implementation-specific
                self._generate_field_in_grids(field, ngt_exception.ghost_zones)
                return False
            else:
                self[field] = self.pf.field_info[field](self)
                return True
        else: # Can't find the field, try as it might
            raise exceptions.KeyError(field)

    def get_data(self, fields=None, in_grids=False):
        if self._grids == None:
            self._get_list_of_grids()
        points = []
        if not fields:
            fields_to_get = self.fields
        else:
            fields_to_get = ensure_list(fields)
        if not self.sort_by in fields_to_get and \
            self.sort_by not in self.data:
            fields_to_get.append(self.sort_by)
        mylog.debug("Going to obtain %s", fields_to_get)
        for field in fields_to_get:
            if self.data.has_key(field):
                continue
            mylog.info("Getting field %s from %s", field, len(self._grids))
            if field not in self.hierarchy.field_list and not in_grids:
<<<<<<< HEAD
                if field != "dts" and self._generate_field(field):
=======
                if field not in ("dts", "t") and self._generate_field(field):
>>>>>>> 3a0e2576
                    continue # True means we already assigned it
            self[field] = na.concatenate(
                [self._get_data_from_grid(grid, field)
                 for grid in self._grids])
            if not self.data.has_key(field):
                continue
            if self._sortkey is None:
                self._sortkey = na.argsort(self[self.sort_by])
            if (field in self.hierarchy.field_list or field == self.sort_by):
                self[field] = self[field][self._sortkey]
       
class AMROrthoRayBase(AMR1DData):
    _key_fields = ['x','y','z','dx','dy','dz']
    _type_name = "ortho_ray"
    _con_args = ('axis', 'coords')
    def __init__(self, axis, coords, fields=None, pf=None, **kwargs):
        """
        Dimensionality is reduced to one, and an ordered list of points at an
        (x,y) tuple along *axis* are available.
        """
        AMR1DData.__init__(self, pf, fields, **kwargs)
        self.axis = axis
        self.px_ax = x_dict[self.axis]
        self.py_ax = y_dict[self.axis]
        self.px_dx = 'd%s'%(axis_names[self.px_ax])
        self.py_dx = 'd%s'%(axis_names[self.py_ax])
        self.px, self.py = coords
        self.sort_by = axis_names[self.axis]
        self._refresh_data()

    def _get_list_of_grids(self):
        # This bugs me, but we will give the tie to the LeftEdge
        y = na.where( (self.px >=  self.pf.hierarchy.grid_left_edge[:,self.px_ax])
                    & (self.px < self.pf.hierarchy.grid_right_edge[:,self.px_ax])
                    & (self.py >=  self.pf.hierarchy.grid_left_edge[:,self.py_ax])
                    & (self.py < self.pf.hierarchy.grid_right_edge[:,self.py_ax]))
        self._grids = self.hierarchy.grids[y]

    def _get_data_from_grid(self, grid, field):
        # We are orthogonal, so we can feel free to make assumptions
        # for the sake of speed.
        if grid.id not in self._cut_masks:
            gdx = just_one(grid[self.px_dx])
            gdy = just_one(grid[self.py_dx])
            x_coord = int((self.px - grid.LeftEdge[self.px_ax])/gdx)
            y_coord = int((self.py - grid.LeftEdge[self.py_ax])/gdy)
            sl = [None,None,None]
            sl[self.px_ax] = slice(x_coord,x_coord+1,None)
            sl[self.py_ax] = slice(y_coord,y_coord+1,None)
            sl[self.axis] = slice(None)
            self._cut_masks[grid.id] = sl
        else:
            sl = self._cut_masks[grid.id]
        if not iterable(grid[field]):
            gf = grid[field] * na.ones(grid.child_mask[sl].shape)
        else:
            gf = grid[field][sl]
        return gf[na.where(grid.child_mask[sl])]

class AMRRayBase(AMR1DData):
    _type_name = "ray"
    _con_args = ('start_point', 'end_point')
    sort_by = 't'
    def __init__(self, start_point, end_point, fields=None, pf=None, **kwargs):
        """
        We accept a start point and an end point and then get all the data
        between those two.
        """
        AMR1DData.__init__(self, pf, fields, **kwargs)
        self.start_point = na.array(start_point, dtype='float64')
        self.end_point = na.array(end_point, dtype='float64')
        self.vec = self.end_point - self.start_point
        #self.vec /= na.sqrt(na.dot(self.vec, self.vec))
<<<<<<< HEAD
        self.center = self.start_point
        self.set_field_parameter('center', self.start_point)
        self._dts = {}
=======
        self._set_center(self.start_point)
        self.set_field_parameter('center', self.start_point)
        self._dts, self._ts = {}, {}
>>>>>>> 3a0e2576
        #self._refresh_data()

    def _get_list_of_grids(self):
        # Get the value of the line at each LeftEdge and RightEdge
        LE = self.pf.h.grid_left_edge
        RE = self.pf.h.grid_right_edge
        p = na.zeros(self.pf.h.num_grids, dtype='bool')
        # Check left faces first
        for i in range(3):
            i1 = (i+1) % 3
            i2 = (i+2) % 3
            vs = self._get_line_at_coord(LE[:,i], i)
            p = p | ( ( (LE[:,i1] <= vs[:,i1]) & (RE[:,i1] >= vs[:,i1]) ) \
                    & ( (LE[:,i2] <= vs[:,i2]) & (RE[:,i2] >= vs[:,i2]) ) )
            vs = self._get_line_at_coord(RE[:,i], i)
            p = p | ( ( (LE[:,i1] <= vs[:,i1]) & (RE[:,i1] >= vs[:,i1]) ) \
                    & ( (LE[:,i2] <= vs[:,i2]) & (RE[:,i2] >= vs[:,i2]) ) )
        p = p | ( na.all( LE <= self.start_point, axis=1 ) 
                & na.all( RE >= self.start_point, axis=1 ) )
        p = p | ( na.all( LE <= self.end_point,   axis=1 ) 
                & na.all( RE >= self.end_point,   axis=1 ) )
        self._grids = self.hierarchy.grids[p]

    def _get_line_at_coord(self, v, index):
        # t*self.vec + self.start_point = self.end_point
        t = (v - self.start_point[index])/self.vec[index]
        t = t.reshape((t.shape[0],1))
        return self.start_point + t*self.vec

    def _get_data_from_grid(self, grid, field):
        mask = na.logical_and(self._get_cut_mask(grid),
                              grid.child_mask)
        if field == 'dts': return self._dts[grid.id][mask]
<<<<<<< HEAD
=======
        if field == 't': return self._ts[grid.id][mask]
>>>>>>> 3a0e2576
        return grid[field][mask]
        
    @cache_mask
    def _get_cut_mask(self, grid):
        mask = na.zeros(grid.ActiveDimensions, dtype='int')
        dts = na.zeros(grid.ActiveDimensions, dtype='float64')
<<<<<<< HEAD
        import RTIntegrator as RT
        RT.VoxelTraversal(mask, dts, grid.LeftEdge, grid.RightEdge,
                          grid.dds, self.center, self.vec)
        self._dts[grid.id] = na.abs(dts)
=======
        ts = na.zeros(grid.ActiveDimensions, dtype='float64')
        from yt.amr_utils import VoxelTraversal
        VoxelTraversal(mask, ts, dts, grid.LeftEdge, grid.RightEdge,
                       grid.dds, self.center, self.vec)
        self._dts[grid.id] = na.abs(dts)
        self._ts[grid.id] = na.abs(ts)
>>>>>>> 3a0e2576
        return mask

class AMR2DData(AMRData, GridPropertiesMixin, ParallelAnalysisInterface):
    _key_fields = ['px','py','pdx','pdy']
    """
    Class to represent a set of :class:`AMRData` that's 2-D in nature, and
    thus does not have as many actions as the 3-D data types.
    """
    _spatial = False
    def __init__(self, axis, fields, pf=None, **kwargs):
        """
        Prepares the AMR2DData, normal to *axis*.  If *axis* is 4, we are not
        aligned with any axis.
        """
        self.axis = axis
        AMRData.__init__(self, pf, fields, **kwargs)
        self.field = field
        self.set_field_parameter("axis",axis)
        
    def _convert_field_name(self, field):
        return field

    #@time_execution
    def get_data(self, fields = None):
        """
        Iterates over the list of fields and generates/reads them all.
        """
        # We get it for the values in fields and coords
        # We take a 3-tuple of the coordinate we want to slice through, as well
        # as the axis we're slicing along
        self._get_list_of_grids()
        if not self.has_key('pdx'):
            self._generate_coords()
        if fields == None:
            fields_to_get = self.fields
        else:
            fields_to_get = ensure_list(fields)
        temp_data = {}
        for field in fields_to_get:
            if self.data.has_key(field): continue
            if field not in self.hierarchy.field_list:
                if self._generate_field(field):
                    continue # A "True" return means we did it
            # To ensure that we use data from this object as much as possible,
            # we're going to have to set the same thing several times
            data = [self._get_data_from_grid(grid, field)
                    for grid in self._get_grids()]
            if len(data) == 0: data = None
            else: data = na.concatenate(data)
            temp_data[field] = data
            # Now the next field can use this field
            self[field] = temp_data[field] 
        # We finalize
        temp_data = self._mpi_catdict(temp_data)
        # And set, for the next group
        for field in temp_data.keys():
            self[field] = temp_data[field]


    def _generate_field(self, field):
        if self.pf.field_info.has_key(field):
            # First we check the validator
            try:
                self.pf.field_info[field].check_available(self)
            except NeedsGridType, ngt_exception:
                # We leave this to be implementation-specific
                self._generate_field_in_grids(field, ngt_exception.ghost_zones)
                return False
            else:
                self[field] = self.pf.field_info[field](self)
                return True
        else: # Can't find the field, try as it might
            raise exceptions.KeyError(field)

    def _generate_field_in_grids(self, field, num_ghost_zones=0):
        for grid in self._grids:
            temp = grid[field]

    def interpolate_discretize(self, LE, RE, field, side, log_spacing=True):
        """
        This returns a uniform grid of points between *LE* and *RE*,
        interpolated using the nearest neighbor method, with *side* points on a
        side.
        """
        import yt.raven.delaunay as de
        if log_spacing:
            zz = na.log10(self[field])
        else:
            zz = self[field]
        xi, yi = na.array( \
                 na.mgrid[LE[0]:RE[0]:side*1j, \
                          LE[1]:RE[1]:side*1j], 'float64')
        zi = de.Triangulation(self['px'],self['py']).nn_interpolator(zz)\
                 [LE[0]:RE[0]:side*1j, \
                  LE[1]:RE[1]:side*1j]
        if log_spacing:
            zi = 10**(zi)
        return [xi,yi,zi]

    _okay_to_serialize = True

    def _store_fields(self, fields, node_name = None, force = False):
        fields = ensure_list(fields)
        if node_name is None: node_name = self._gen_node_name()
        for field in fields:
            #mylog.debug("Storing %s in node %s",
                #self._convert_field_name(field), node_name)
            self.hierarchy.save_data(self[field], node_name,
                self._convert_field_name(field), force = force,
                passthrough = True)

    def _obtain_fields(self, fields, node_name = None):
        if not self._okay_to_serialize: return
        fields = ensure_list(fields)
        if node_name is None: node_name = self._gen_node_name()
        for field in fields:
            #mylog.debug("Trying to obtain %s from node %s",
                #self._convert_field_name(field), node_name)
            fdata=self.hierarchy.get_data(node_name, 
                self._convert_field_name(field))
            if fdata is not None:
                #mylog.debug("Got %s from node %s", field, node_name)
                self[field] = fdata[:]
        return True

    def _deserialize(self, node_name = None):
        if not self._okay_to_serialize: return
        self._obtain_fields(self._key_fields, node_name)
        self._obtain_fields(self.fields, node_name)

    def _serialize(self, node_name = None, force = False):
        if not self._okay_to_serialize: return
        self._store_fields(self._key_fields, node_name, force)
        self._store_fields(self.fields, node_name, force)

class AMRSliceBase(AMR2DData):
    """
    AMRSlice is an orthogonal slice through the data, taking all the points
    at the finest resolution available and then indexing them.  It is more
    appropriately thought of as a slice 'operator' than an object,
    however, as its field and coordinate can both change.
    """

    _top_node = "/Slices"
    _type_name = "slice"
    _con_args = ('axis', 'coord')
    #@time_execution
    def __init__(self, axis, coord, fields = None, center=None, pf=None,
                 node_name = False, **kwargs):
        """
        Slice along *axis*:ref:`axis-specification`, at the coordinate *coord*.
        Optionally supply fields.
        """
        AMR2DData.__init__(self, axis, fields, pf, **kwargs)
        self._set_center(center)
        self.coord = coord
        if node_name is False:
            self._refresh_data()
        else:
            if node_name is True: self._deserialize()
            else: self._deserialize(node_name)

    def reslice(self, coord):
        """
        Change the entire dataset, clearing out the current data and slicing at
        a new location.  Not terribly useful except for in-place plot changes.
        """
        mylog.debug("Setting coordinate to %0.5e" % coord)
        self.coord = coord
        self._refresh_data()

    def shift(self, val):
        """
        Moves the slice coordinate up by either a floating point value, or an
        integer number of indices of the finest grid.
        """
        if isinstance(val, types.FloatType):
            # We add the dx
            self.coord += val
        elif isinstance(val, types.IntType):
            # Here we assume that the grid is the max level
            level = self.hierarchy.max_level
            self.coord
            dx = self.hierarchy.select_grids(level)[0].dds[self.axis]
            self.coord += dx * val
        else:
            raise ValueError(val)
        self._refresh_data()

    def _generate_coords(self):
        points = []
        for grid in self._get_grids():
            points.append(self._generate_grid_coords(grid))
        if len(points) == 0: points = None
        else: points = na.concatenate(points)
        t = self._mpi_catarray(points)
        self['px'] = t[:,0]
        self['py'] = t[:,1]
        self['pz'] = t[:,2]
        self['pdx'] = t[:,3]
        self['pdy'] = t[:,4]
        self['pdz'] = t[:,3] # Does not matter!

        # Now we set the *actual* coordinates
        self[axis_names[x_dict[self.axis]]] = t[:,0]
        self[axis_names[y_dict[self.axis]]] = t[:,1]
        self[axis_names[self.axis]] = t[:,2]

        self.ActiveDimensions = (t.shape[0], 1, 1)

    def _get_list_of_grids(self):
        goodI = ((self.pf.h.grid_right_edge[:,self.axis] > self.coord)
              &  (self.pf.h.grid_left_edge[:,self.axis] <= self.coord ))
        self._grids = self.pf.h.grids[goodI] # Using sources not hierarchy

    def __cut_mask_child_mask(self, grid):
        mask = grid.child_mask.copy()
        return mask

    def _generate_grid_coords(self, grid):
        xaxis = x_dict[self.axis]
        yaxis = y_dict[self.axis]
        ds, dx, dy = grid.dds[self.axis], grid.dds[xaxis], grid.dds[yaxis]
        wantedIndex = int(((self.coord-grid.LeftEdge[self.axis])/ds))
        sl = [slice(None), slice(None), slice(None)]
        sl[self.axis] = slice(wantedIndex, wantedIndex + 1)
        #sl.reverse()
        sl = tuple(sl)
        nx = grid.child_mask.shape[xaxis]
        ny = grid.child_mask.shape[yaxis]
        mask = self.__cut_mask_child_mask(grid)[sl]
        cm = na.where(mask.ravel()== 1)
        cmI = na.indices((nx,ny))
        xind = cmI[0,:].ravel()
        xpoints = na.ones(cm[0].shape, 'float64')
        xpoints *= xind[cm]*dx+(grid.LeftEdge[xaxis] + 0.5*dx)
        yind = cmI[1,:].ravel()
        ypoints = na.ones(cm[0].shape, 'float64')
        ypoints *= yind[cm]*dy+(grid.LeftEdge[yaxis] + 0.5*dy)
        zpoints = na.ones(xpoints.shape, 'float64') * self.coord
        dx = na.ones(xpoints.shape, 'float64') * dx/2.0
        dy = na.ones(xpoints.shape, 'float64') * dy/2.0
        t = na.array([xpoints, ypoints, zpoints, dx, dy]).swapaxes(0,1)
        return t

    @restore_grid_state
    def _get_data_from_grid(self, grid, field):
        # So what's our index of slicing?  This is what we need to figure out
        # first, so we can deal with our data in the fastest way.
        dx = grid.dds[self.axis]
        wantedIndex = int(((self.coord-grid.LeftEdge[self.axis])/dx))
        sl = [slice(None), slice(None), slice(None)]
        sl[self.axis] = slice(wantedIndex, wantedIndex + 1)
        sl = tuple(sl)
        if self.pf.field_info.has_key(field) and self.pf.field_info[field].particle_type:
            return grid[field]
        elif field in self.pf.field_info and self.pf.field_info[field].not_in_all:
            dv = grid[field][sl]
        elif not grid.has_key(field):
            conv_factor = 1.0
            if self.pf.field_info.has_key(field):
                conv_factor = self.pf.field_info[field]._convert_function(self)
            dv = self.hierarchy.io._read_data_slice(grid, field, self.axis, wantedIndex) * conv_factor
        else:
            dv = grid[field]
            if dv.size == 1: dv = na.ones(grid.ActiveDimensions)*dv
            dv = dv[sl]
        mask = self.__cut_mask_child_mask(grid)[sl]
        dataVals = dv.ravel()[mask.ravel() == 1]
        return dataVals

    def _gen_node_name(self):
        return "%s/%s_%s" % \
            (self._top_node, self.axis, self.coord)

    def __get_quantities(self):
        if self.__quantities is None:
            self.__quantities = DerivedQuantityCollection(self)
        return self.__quantities
    __quantities = None
    quantities = property(__get_quantities)

class AMRCuttingPlaneBase(AMR2DData):
    """
    AMRCuttingPlane is an oblique plane through the data,
    defined by a normal vector and a coordinate.  It attempts to guess
    an 'up' vector, which cannot be overridden, and then it pixelizes
    the appropriate data onto the plane without interpolation.
    """
    _plane = None
    _top_node = "/CuttingPlanes"
    _key_fields = AMR2DData._key_fields + ['pz','pdz']
    _type_name = "cutting"
    _con_args = ('normal', 'center')
    def __init__(self, normal, center, fields = None, node_name = None,
                 **kwargs):
        """
        The Cutting Plane slices at an oblique angle, where we use
        the *normal* vector and the *center* to define the viewing plane.
        The 'up' direction is guessed at automatically.
        """
        AMR2DData.__init__(self, 4, fields, **kwargs)
        self._set_center(center)
        self.set_field_parameter('center',center)
        # Let's set up our plane equation
        # ax + by + cz + d = 0
        self._norm_vec = normal/na.sqrt(na.dot(normal,normal))
        self._d = -1.0 * na.dot(self._norm_vec, self.center)
        # First we try all three, see which has the best result:
        vecs = na.identity(3)
        _t = na.cross(self._norm_vec, vecs).sum(axis=1)
        ax = _t.argmax()
        self._x_vec = na.cross(vecs[ax,:], self._norm_vec).ravel()
        self._x_vec /= na.sqrt(na.dot(self._x_vec, self._x_vec))
        self._y_vec = na.cross(self._norm_vec, self._x_vec).ravel()
        self._y_vec /= na.sqrt(na.dot(self._y_vec, self._y_vec))
        self._rot_mat = na.array([self._x_vec,self._y_vec,self._norm_vec])
        self._inv_mat = na.linalg.pinv(self._rot_mat)
        self.set_field_parameter('cp_x_vec',self._x_vec)
        self.set_field_parameter('cp_y_vec',self._y_vec)
        self.set_field_parameter('cp_z_vec',self._norm_vec)
        if node_name is False:
            self._refresh_data()
        else:
            if node_name is True: self._deserialize()
            else: self._deserialize(node_name)

    @property
    def normal(self):
        return self._norm_vec

    def _get_list_of_grids(self):
        # Recall that the projection of the distance vector from a point
        # onto the normal vector of a plane is:
        # D = (a x_0 + b y_0 + c z_0 + d)/sqrt(a^2+b^2+c^2)
        # @todo: Convert to using corners
        LE = self.pf.h.grid_left_edge
        RE = self.pf.h.grid_right_edge
        vertices = na.array([[LE[:,0],LE[:,1],LE[:,2]],
                             [RE[:,0],RE[:,1],RE[:,2]],
                             [LE[:,0],LE[:,1],RE[:,2]],
                             [RE[:,0],RE[:,1],LE[:,2]],
                             [LE[:,0],RE[:,1],RE[:,2]],
                             [RE[:,0],LE[:,1],LE[:,2]],
                             [LE[:,0],RE[:,1],LE[:,2]],
                             [RE[:,0],LE[:,1],RE[:,2]]])
        # This gives us shape: 8, 3, n_grid
        D = na.sum(self._norm_vec.reshape((1,3,1)) * vertices, axis=1) + self._d
        self.D = D
        self._grids = self.hierarchy.grids[
            na.where(na.logical_not(na.all(D<0,axis=0) | na.all(D>0,axis=0) )) ]

    @cache_mask
    def _get_cut_mask(self, grid):
        # This is slow.  Suggestions for improvement would be great...
        ss = grid.ActiveDimensions
        D = na.ones(ss) * self._d
        x = grid.LeftEdge[0] + grid.dds[0] * \
                (na.arange(grid.ActiveDimensions[0], dtype='float64')+0.5)
        y = grid.LeftEdge[1] + grid.dds[1] * \
                (na.arange(grid.ActiveDimensions[1], dtype='float64')+0.5)
        z = grid.LeftEdge[2] + grid.dds[2] * \
                (na.arange(grid.ActiveDimensions[2], dtype='float64')+0.5)
        D += (x * self._norm_vec[0]).reshape(ss[0],1,1)
        D += (y * self._norm_vec[1]).reshape(1,ss[1],1)
        D += (z * self._norm_vec[2]).reshape(1,1,ss[2])
        diag_dist = na.sqrt(na.sum(grid.dds**2.0))
        cm = (na.abs(D) <= 0.5*diag_dist) # Boolean
        return cm

    def _generate_coords(self):
        points = []
        for grid in self._get_grids():
            points.append(self._generate_grid_coords(grid))
        if len(points) == 0: points = None
        else: points = na.concatenate(points)
        t = self._mpi_catarray(points)
        pos = (t[:,0:3] - self.center)
        self['px'] = na.dot(pos, self._x_vec)
        self['py'] = na.dot(pos, self._y_vec)
        self['pz'] = na.dot(pos, self._norm_vec)
        self['pdx'] = t[:,3] * 0.5
        self['pdy'] = t[:,3] * 0.5
        self['pdz'] = t[:,3] * 0.5

    def _generate_grid_coords(self, grid):
        pointI = self._get_point_indices(grid)
        coords = [grid[ax][pointI].ravel() for ax in 'xyz']
        coords.append(na.ones(coords[0].shape, 'float64') * just_one(grid['dx']))
        return na.array(coords).swapaxes(0,1)

    def _get_data_from_grid(self, grid, field):
        if not self.pf.field_info[field].particle_type:
            pointI = self._get_point_indices(grid)
            if grid[field].size == 1: # dx, dy, dz, cellvolume
                t = grid[field] * na.ones(grid.ActiveDimensions)
                return t[pointI].ravel()
            return grid[field][pointI].ravel()
        else:
            return grid[field]

    def interpolate_discretize(self, *args, **kwargs):
        pass

    @cache_point_indices
    def _get_point_indices(self, grid, use_child_mask=True):
        k = na.zeros(grid.ActiveDimensions, dtype='bool')
        k = (k | self._get_cut_mask(grid))
        if use_child_mask: k = (k & grid.child_mask)
        return na.where(k)

    def _gen_node_name(self):
        cen_name = ("%s" % (self.center,)).replace(" ","_")[1:-1]
        L_name = ("%s" % self._norm_vec).replace(" ","_")[1:-1]
        return "%s/c%s_L%s" % \
            (self._top_node, cen_name, L_name)

class AMRFixedResCuttingPlaneBase(AMR2DData):
    """
    AMRFixedResCuttingPlaneBase is an oblique plane through the data,
    defined by a normal vector and a coordinate.  It trilinearly
    interpolates the data to a fixed resolution slice.  It differs from
    the other data objects as it doesn't save the grid data, only the
    interpolated data.
    """
    _top_node = "/FixedResCuttingPlanes"
    _type_name = "fixed_res_cutting"
    _con_args = ('normal', 'center', 'width', 'dims')
    def __init__(self, normal, center, width, dims, fields = None,
                 node_name = None, **kwargs):
        """
        The fixed resolution Cutting Plane slices at an oblique angle,
        where we use the *normal* vector at the *center* to define the
        viewing plane.  The plane is *width* units wide.  The 'up'
        direction is guessed at automatically if not given.
        """
        #
        # Taken from Cutting Plane
        #
        AMR2DData.__init__(self, 4, fields, **kwargs)
        self.center = center
        self.width = width
        self.dims = dims
        self.dds = self.width / self.dims
        self.bounds = na.array([0.0,1.0,0.0,1.0])
        
        self.set_field_parameter('center', center)
        # Let's set up our plane equation
        # ax + by + cz + d = 0
        self._norm_vec = normal/na.sqrt(na.dot(normal,normal))
        self._d = -1.0 * na.dot(self._norm_vec, self.center)
        # First we try all three, see which has the best result:
        vecs = na.identity(3)
        _t = na.cross(self._norm_vec, vecs).sum(axis=1)
        ax = _t.argmax()
        self._x_vec = na.cross(vecs[ax,:], self._norm_vec).ravel()
        self._x_vec /= na.sqrt(na.dot(self._x_vec, self._x_vec))
        self._y_vec = na.cross(self._norm_vec, self._x_vec).ravel()
        self._y_vec /= na.sqrt(na.dot(self._y_vec, self._y_vec))
        self._rot_mat = na.array([self._x_vec,self._y_vec,self._norm_vec])
        self._inv_mat = na.linalg.pinv(self._rot_mat)
        self.set_field_parameter('cp_x_vec',self._x_vec)
        self.set_field_parameter('cp_y_vec',self._y_vec)
        self.set_field_parameter('cp_z_vec',self._norm_vec)

        # Calculate coordinates of each pixel
        _co = self.dds * \
              (na.mgrid[-self.dims/2 : self.dims/2,
                        -self.dims/2 : self.dims/2] + 0.5)
        self._coord = self.center + na.outer(_co[0,:,:], self._x_vec) + \
                      na.outer(_co[1,:,:], self._y_vec)
        self._pixelmask = na.ones(self.dims*self.dims, dtype='int8')

        if node_name is False:
            self._refresh_data()
        else:
            if node_name is True: self._deserialize()
            else: self._deserialize(node_name)

    @property
    def normal(self):
        return self._norm_vec

    def _get_list_of_grids(self):
        # Just like the Cutting Plane but restrict the grids to be
        # within width/2 of the center.
        vertices = self.hierarchy.gridCorners
        # Shape = (8,3,n_grid)
        D = na.sum(self._norm_vec.reshape((1,3,1)) * vertices, axis=1) + self._d
        valid_grids = na.where(na.logical_not(na.all(D<0,axis=0) |
                                              na.all(D>0,axis=0) ))[0]
        # Now restrict these grids to a rect. prism that bounds the slice
        sliceCorners = na.array([ \
            self.center + 0.5*self.width * (+self._x_vec + self._y_vec),
            self.center + 0.5*self.width * (+self._x_vec - self._y_vec),
            self.center + 0.5*self.width * (-self._x_vec - self._y_vec),
            self.center + 0.5*self.width * (-self._x_vec + self._y_vec) ])
        sliceLeftEdge = sliceCorners.min(axis=0)
        sliceRightEdge = sliceCorners.max(axis=0)
        # Check for bounding box and grid overlap
        leftOverlap = na.less(self.hierarchy.gridLeftEdge[valid_grids],
                              sliceRightEdge).all(axis=1)
        rightOverlap = na.greater(self.hierarchy.gridRightEdge[valid_grids],
                                  sliceLeftEdge).all(axis=1)
        self._grids = self.hierarchy.grids[valid_grids[
            na.where(leftOverlap & rightOverlap)]]
        self._grids = self._grids[::-1]


    def _generate_coords(self):
        self['px'] = self._coord[:,0].ravel()
        self['py'] = self._coord[:,1].ravel()
        self['pz'] = self._coord[:,2].ravel()
        self['pdx'] = self.dds * 0.5
        self['pdy'] = self.dds * 0.5
        #self['pdz'] = self.dds * 0.5

    def _get_data_from_grid(self, grid, field):
        if not self.pf.field_info[field].particle_type:
            pointI = self._get_point_indices(grid)
            if len(pointI) == 0: return
            vc = self._calc_vertex_centered_data(grid, field)
            bds = na.array(zip(grid.LeftEdge,
                               grid.RightEdge)).ravel()
            interp = TrilinearFieldInterpolator(vc, bds,
                                                ['x', 'y', 'z'])
            self[field][pointI] = interp( \
                dict(x=self._coord[pointI,0],
                     y=self._coord[pointI,1],
                     z=self._coord[pointI,2])).ravel()

            # Mark these pixels to speed things up
            self._pixelmask[pointI] = 0
            
            return
        else:
            raise SyntaxError("Making a fixed resolution slice with "
                              "particles isn't supported yet.")

    def reslice(self, normal, center, width):

        # Cleanup
        del self._coord
        del self._pixelmask

        self.center = center
        self.width = width
        self.dds = self.width / self.dims
        self.set_field_parameter('center', center)
        self._norm_vec = normal/na.sqrt(na.dot(normal,normal))
        self._d = -1.0 * na.dot(self._norm_vec, self.center)
        # First we try all three, see which has the best result:
        vecs = na.identity(3)
        _t = na.cross(self._norm_vec, vecs).sum(axis=1)
        ax = _t.argmax()
        self._x_vec = na.cross(vecs[ax,:], self._norm_vec).ravel()
        self._x_vec /= na.sqrt(na.dot(self._x_vec, self._x_vec))
        self._y_vec = na.cross(self._norm_vec, self._x_vec).ravel()
        self._y_vec /= na.sqrt(na.dot(self._y_vec, self._y_vec))
        self.set_field_parameter('cp_x_vec',self._x_vec)
        self.set_field_parameter('cp_y_vec',self._y_vec)
        self.set_field_parameter('cp_z_vec',self._norm_vec)
        # Calculate coordinates of each pixel
        _co = self.dds * \
              (na.mgrid[-self.dims/2 : self.dims/2,
                        -self.dims/2 : self.dims/2] + 0.5)

        self._coord = self.center + na.outer(_co[0,:,:], self._x_vec) + \
                      na.outer(_co[1,:,:], self._y_vec)
        self._pixelmask = na.ones(self.dims*self.dims, dtype='int8')

        self._refresh_data()
        return

    #@time_execution
    def get_data(self, fields = None):
        """
        Iterates over the list of fields and generates/reads them all.
        """
        self._get_list_of_grids()
        if not self.has_key('pdx'):
            self._generate_coords()
        if fields == None:
            fields_to_get = self.fields[:]
        else:
            fields_to_get = ensure_list(fields)
        temp_data = {}
        _size = self.dims * self.dims
        for field in fields_to_get:
            if self.data.has_key(field): continue
            if field not in self.hierarchy.field_list:
                if self._generate_field(field):
                    continue # A "True" return means we did it
            if not self._vc_data.has_key(field):
                self._vc_data[field] = {}
            self[field] = na.zeros(_size, dtype='float64')
            for grid in self._get_grids():
                self._get_data_from_grid(grid, field)
            self[field] = self._mpi_allsum(self[field]).reshape([self.dims]*2).transpose()

    def interpolate_discretize(self, *args, **kwargs):
        pass

    @cache_vc_data
    def _calc_vertex_centered_data(self, grid, field):
        #return grid.retrieve_ghost_zones(1, field, smoothed=False)
        return grid.get_vertex_centered_data(field)

    def _get_point_indices(self, grid):
        if self._pixelmask.max() == 0: return []
        k = amr_utils.PointsInVolume(self._coord, self._pixelmask,
                                     grid.LeftEdge, grid.RightEdge,
                                     grid.child_mask, just_one(grid['dx']))
        return k

    def _gen_node_name(self):
        cen_name = ("%s" % (self.center,)).replace(" ","_")[1:-1]
        L_name = ("%s" % self._norm_vec).replace(" ","_")[1:-1]
        return "%s/c%s_L%s" % \
            (self._top_node, cen_name, L_name)
        

class AMRProjBase(AMR2DData):
    _top_node = "/Projections"
    _key_fields = AMR2DData._key_fields + ['weight_field']
    _type_name = "proj"
    _con_args = ('axis', 'field', 'weight_field')
    def __init__(self, axis, field, weight_field = None,
                 max_level = None, center = None, pf = None,
                 source=None, node_name = None, field_cuts = None,
<<<<<<< HEAD
                 serialize=True,**kwargs):
=======
                 preload_style='level', serialize=True,**kwargs):
>>>>>>> 3a0e2576
        """
        AMRProj is a projection of a *field* along an *axis*.  The field
        can have an associated *weight_field*, in which case the values are
        multiplied by a weight before being summed, and then divided by the sum
        of that weight.
        """
        AMR2DData.__init__(self, axis, field, pf, node_name = None, **kwargs)
        self.weight_field = weight_field
        self._field_cuts = field_cuts
        self.serialize = serialize
<<<<<<< HEAD
        self.center = center
=======
        self._set_center(center)
>>>>>>> 3a0e2576
        if center is not None: self.set_field_parameter('center',center)
        self._node_name = node_name
        self._initialize_source(source)
        self._grids = self.source._grids
        if max_level == None:
            max_level = self.hierarchy.max_level
        if self.source is not None:
            max_level = min(max_level, self.source.grid_levels.max())
        self._max_level = max_level
        self._weight = weight_field
        self.preload_style = preload_style
        self.func = na.sum # for the future
        self.__retval_coords = {}
        self.__retval_fields = {}
        self.__retval_coarse = {}
        self.__overlap_masks = {}
        self._deserialize(node_name)
        self._refresh_data()
        if self._okay_to_serialize and self.serialize: self._serialize(node_name=self._node_name)

    def _convert_field_name(self, field):
        if field == "weight_field": return "weight_field_%s" % self._weight
        if field in self._key_fields: return field
        return "%s_%s" % (field, self._weight)

    def _initialize_source(self, source = None):
        if source is None:
            check, source = self._partition_hierarchy_2d(self.axis)
            self._check_region = check
            #self._okay_to_serialize = (not check)
        else:
            self._distributed = False
            self._okay_to_serialize = False
            self._check_region = True
        self.source = source
        if self._field_cuts is not None:
            # Override if field cuts are around; we don't want to serialize!
            self._check_region = True
            self._okay_to_serialize = False
        if self._node_name is not None:
            self._node_name = "%s/%s" % (self._top_node,self._node_name)
            self._okay_to_serialize = True

    #@time_execution
    def __calculate_overlap(self, level):
        s = self.source
        mylog.info("Generating overlap masks for level %s", level)
        i = 0
        pbar = get_pbar("Reading and masking grids ", len(s._grids))
        mylog.debug("Examining level %s", level)
        grids = s.select_grid_indices(level)
        RE = s.grid_right_edge[grids]
        LE = s.grid_left_edge[grids]
        for grid in s._grids[grids]:
            pbar.update(i)
            self.__overlap_masks[grid.id] = \
                grid._generate_overlap_masks(self.axis, LE, RE)
            i += 1
        pbar.finish()
        mylog.info("Finished calculating overlap.")

    def __get_dls(self, grid, fields):
        # Place holder for a time when maybe we will not be doing just
        # a single dx for every field.
        dls = []
        convs = []
        for field in fields + [self._weight]:
            if field is None: continue
            dls.append(just_one(grid['d%s' % axis_names[self.axis]]))
            convs.append(self.pf.units[self.pf.field_info[field].projection_conversion])
        return na.array(dls), na.array(convs)

    def __project_level(self, level, fields):
        grids_to_project = self.source.select_grids(level)
        dls, convs = self.__get_dls(grids_to_project[0], fields)
        zero_out = (level != self._max_level)
        pbar = get_pbar('Projecting  level % 2i / % 2i ' \
                          % (level, self._max_level), len(grids_to_project))
        for pi, grid in enumerate(grids_to_project):
            g_coords, g_fields = self._project_grid(grid, fields, zero_out)
            self.__retval_coords[grid.id] = g_coords
            self.__retval_fields[grid.id] = g_fields
            for fi in range(len(fields)): g_fields[fi] *= dls[fi]
            if self._weight is not None: g_coords[3] *= dls[-1]
            pbar.update(pi)
            grid.clear_data()
        pbar.finish()
        self.__combine_grids_on_level(level) # In-place
        if level > 0 and level <= self._max_level:
            self.__refine_to_level(level) # In-place
        coord_data = []
        field_data = []
        for grid in grids_to_project:
            coarse = self.__retval_coords[grid.id][2]==0 # Where childmask = 0
            fine = ~coarse
            coord_data.append([pi[fine] for pi in self.__retval_coords[grid.id]])
            field_data.append([pi[fine] for pi in self.__retval_fields[grid.id]])
            self.__retval_coords[grid.id] = [pi[coarse] for pi in self.__retval_coords[grid.id]]
            self.__retval_fields[grid.id] = [pi[coarse] for pi in self.__retval_fields[grid.id]]
        coord_data = na.concatenate(coord_data, axis=1)
        field_data = na.concatenate(field_data, axis=1)
        if self._weight is not None:
            field_data = field_data / coord_data[3,:].reshape((1,coord_data.shape[1]))
        else:
            field_data *= convs[...,na.newaxis]
        mylog.info("Level %s done: %s final", \
                   level, coord_data.shape[1])
        dx = grids_to_project[0].dds[self.axis] # this is our dl
        return coord_data, dx, field_data

    def __combine_grids_on_level(self, level):
        grids = self.source.select_grids(level)
        grids_i = self.source.select_grid_indices(level)
        pbar = get_pbar('Combining   level % 2i / % 2i ' \
                          % (level, self._max_level), len(grids))
        # We have an N^2 check, so we try to be as quick as possible
        # and to skip as many as possible
        for pi, grid1 in enumerate(grids):
            pbar.update(pi)
            if self.__retval_coords[grid1.id][0].shape[0] == 0: continue
            for grid2 in self.source._grids[grids_i][self.__overlap_masks[grid1.id]]:
                if self.__retval_coords[grid2.id][0].shape[0] == 0 \
                  or grid1.id == grid2.id:
                    continue
                args = [] # First is source, then destination
                args += self.__retval_coords[grid2.id] + [self.__retval_fields[grid2.id]]
                args += self.__retval_coords[grid1.id] + [self.__retval_fields[grid1.id]]
                args.append(1) # Refinement factor
                args.append(na.ones(args[0].shape, dtype='int64'))
                kk = PointCombine.CombineGrids(*args)
                goodI = args[-1].astype('bool')
                self.__retval_coords[grid2.id] = \
                    [coords[goodI] for coords in self.__retval_coords[grid2.id]]
                self.__retval_fields[grid2.id] = \
                    [fields[goodI] for fields in self.__retval_fields[grid2.id]]
        pbar.finish()

    def __refine_to_level(self, level):
        grids = self.source.select_grids(level)
        grids_up = self.source.select_grid_indices(level - 1)
        pbar = get_pbar('Refining to level % 2i / % 2i ' \
                          % (level, self._max_level), len(grids))
        for pi, grid1 in enumerate(grids):
            pbar.update(pi)
            for parent in ensure_list(grid1.Parent):
                if parent.id not in self.__overlap_masks: continue
                for grid2 in self.source._grids[grids_up][self.__overlap_masks[parent.id]]:
                    if self.__retval_coords[grid2.id][0].shape[0] == 0: continue
                    args = []
                    args += self.__retval_coords[grid2.id] + [self.__retval_fields[grid2.id]]
                    args += self.__retval_coords[grid1.id] + [self.__retval_fields[grid1.id]]
                    # Refinement factor, which is same in all directions
                    args.append(int(grid2.dds[0] / grid1.dds[0])) 
                    args.append(na.ones(args[0].shape, dtype='int64'))
                    kk = PointCombine.CombineGrids(*args)
                    goodI = args[-1].astype('bool')
                    self.__retval_coords[grid2.id] = \
                        [coords[goodI] for coords in self.__retval_coords[grid2.id]]
                    self.__retval_fields[grid2.id] = \
                        [fields[goodI] for fields in self.__retval_fields[grid2.id]]
        for grid1 in self.source.select_grids(level-1):
            if not self._check_region and self.__retval_coords[grid1.id][0].size != 0:
                mylog.error("Something messed up, and %s still has %s points of data",
                            grid1, self.__retval_coords[grid1.id][0].size)
                mylog.error("You might try setting the ReconstructHierarchy option in [lagos]")
                raise ValueError(grid1, self.__retval_coords[grid1.id])
        pbar.finish()

    #@time_execution
    def get_data(self, fields = None):
        if fields is None: fields = ensure_list(self.fields)[:]
        else: fields = ensure_list(fields)
        self._obtain_fields(fields, self._node_name)
        fields = [f for f in fields if f not in self.data]
        if len(fields) == 0: return
        coord_data = []
        field_data = []
        dxs = []
        # We do this here, but I am not convinced it should be done here
        # It is probably faster, as it consolidates IO, but if we did it in
        # _project_level, then it would be more memory conservative
        if self.preload_style == 'all':
            print "Preloading %s grids and getting %s" % (
                    len(self.source._grids), self._get_dependencies(fields))
            self._preload(self.source._grids,
                          self._get_dependencies(fields), self.hierarchy.io)
        for level in range(0, self._max_level+1):
<<<<<<< HEAD
            level_ind = self.source.levelIndices[level]
            if len(level_ind) == 0: continue
            self._preload(self.source._grids[level_ind],
                          self._get_dependencies(fields), self.hierarchy.queue)
=======
            if self.preload_style == 'level':
                self._preload(self.source.select_grids(level),
                              self._get_dependencies(fields), self.hierarchy.io)
>>>>>>> 3a0e2576
            self.__calculate_overlap(level)
            my_coords, my_dx, my_fields = self.__project_level(level, fields)
            coord_data.append(my_coords)
            field_data.append(my_fields)
            dxs.append(my_dx * na.ones(my_coords.shape[1], dtype='float64'))
            if self._check_region and False:
                check=self.__cleanup_level(level - 1)
                if len(check) > 0: all_data.append(check)
            # Now, we should clean up after ourselves...
            for grid in self.source.select_grids(level - 1):
                del self.__retval_coords[grid.id]
                del self.__retval_fields[grid.id]
                del self.__overlap_masks[grid.id]
            mylog.debug("End of projecting level level %s, memory usage %0.3e", 
                        level, get_memory_usage()/1024.)
        coord_data = na.concatenate(coord_data, axis=1)
        field_data = na.concatenate(field_data, axis=1)
        dxs = na.concatenate(dxs, axis=1)
        # We now convert to half-widths and center-points
        data = {}
        data['pdx'] = dxs
        data['px'] = (coord_data[0,:]+0.5) * data['pdx']
        data['py'] = (coord_data[1,:]+0.5) * data['pdx']
        data['weight_field'] = coord_data[3,:].copy()
        del coord_data
        data['pdx'] *= 0.5
        data['pdy'] = data['pdx'] # generalization is out the window!
        data['fields'] = field_data
        # Now we run the finalizer, which is ignored if we don't need it
        data = self._mpi_catdict(data)
        field_data = na.vsplit(data.pop('fields'), len(fields))
        for fi, field in enumerate(fields):
            self[field] = field_data[fi].ravel()
            if self.serialize: self._store_fields(field, self._node_name)
        for i in data.keys(): self[i] = data.pop(i)
        mylog.info("Projection completed")

    def add_fields(self, fields, weight = "CellMassMsun"):
        pass

    def _project_grid(self, grid, fields, zero_out):
        if self._weight is None:
            weight_data = na.ones(grid.ActiveDimensions, dtype='float64')
        else:
            weight_data = self._get_data_from_grid(grid, self._weight).astype('float64')
        if zero_out: weight_data[grid.child_indices] = 0
        # if we zero it out here, then we only have to zero out the weight!
        masked_data = [self._get_data_from_grid(grid, field) * weight_data
                       for field in fields]
        full_proj = [self.func(field,axis=self.axis) for field in masked_data]
        weight_proj = self.func(weight_data,axis=self.axis)
        if (self._check_region and not self.source._is_fully_enclosed(grid)) or self._field_cuts is not None:
            used_data = self._get_points_in_region(grid).astype('bool')
            used_points = na.where(na.logical_or.reduce(used_data, self.axis))
        else:
            used_data = na.array([1.0], dtype='bool')
            used_points = slice(None)
        if zero_out:
            subgrid_mask = na.logical_and.reduce(
                                na.logical_or(grid.child_mask,
                                             ~used_data),
                                self.axis).astype('int64')
        else:
            subgrid_mask = na.ones(full_proj[0].shape, dtype='int64')
        xind, yind = [arr[used_points].ravel() for arr in na.indices(full_proj[0].shape)]
        start_index = grid.get_global_startindex()
        xpoints = (xind + (start_index[x_dict[self.axis]])).astype('int64')
        ypoints = (yind + (start_index[y_dict[self.axis]])).astype('int64')
        return ([xpoints, ypoints,
                subgrid_mask[used_points].ravel(),
                weight_proj[used_points].ravel()],
                [data[used_points].ravel() for data in full_proj])

    def _get_points_in_region(self, grid):
        pointI = self.source._get_point_indices(grid, use_child_mask=False)
        point_mask = na.zeros(grid.ActiveDimensions)
        point_mask[pointI] = 1.0
        if self._field_cuts is not None:
            for cut in self._field_cuts:
                point_mask *= eval(cut)
        return point_mask

    @restore_grid_state
    def _get_data_from_grid(self, grid, field):
        if self._check_region:
            bad_points = self._get_points_in_region(grid)
        else:
            bad_points = 1.0
        return grid[field] * bad_points

    def _gen_node_name(self):
        return  "%s/%s" % \
            (self._top_node, self.axis)

class AMRFixedResProjectionBase(AMR2DData):
    _top_node = "/Projections"
    _type_name = "fixed_res_proj"
    _con_args = ('axis', 'field', 'weight_field')
    def __init__(self, axis, level, left_edge, dims,
                 fields = None, pf=None, **kwargs):
        """
        A projection that provides fixed resolution output,
        operating in a grid-by-grid fashion.
        """
        AMR2DData.__init__(self, axis, fields, pf, **kwargs)
        self.left_edge = na.array(left_edge)
        self.level = level
        self.dds = self.pf.h.select_grids(self.level)[0].dds.copy()
        self.dims = na.array([dims]*2)
        self.ActiveDimensions = na.array([dims]*3, dtype='int32')
        self.right_edge = self.left_edge + self.ActiveDimensions*self.dds
        self.global_startindex = na.rint((self.left_edge - self.pf["DomainLeftEdge"])
                                         /self.dds).astype('int64')
        self._dls = {}
        self.domain_width = na.rint((self.pf["DomainRightEdge"] -
                    self.pf["DomainLeftEdge"])/self.dds).astype('int64')

    def _get_list_of_grids(self):
        if self._grids is not None: return
        if na.any(self.left_edge < self.pf["DomainLeftEdge"]) or \
           na.any(self.right_edge > self.pf["DomainRightEdge"]):
            grids,ind = self.pf.hierarchy.get_periodic_box_grids(
                            self.left_edge, self.right_edge)
            ind = slice(None)
        else:
            grids,ind = self.pf.hierarchy.get_box_grids(
                            self.left_edge, self.right_edge)
        level_ind = (self.pf.hierarchy.grid_levels.ravel()[ind] <= self.level)
        sort_ind = na.argsort(self.pf.h.grid_levels.ravel()[ind][level_ind])
        self._grids = self.pf.hierarchy.grids[ind][level_ind][(sort_ind,)][::-1]

    def _generate_coords(self):
        xi, yi, zi = self.left_edge + self.dds*0.5
        xf, yf, zf = self.left_edge + self.dds*(self.ActiveDimensions-0.5)
        coords = na.mgrid[xi:xf:self.ActiveDimensions[0]*1j,
                          yi:yf:self.ActiveDimensions[1]*1j,
                          zi:zf:self.ActiveDimensions[2]*1j]
        xax = x_dict[self.axis]
        yax = y_dict[self.axis]
        self['px'] = coords[xax]
        self['py'] = coords[yax]
        self['pdx'] = self.dds[xax]
        self['pdy'] = self.dds[yax]

    #@time_execution
    def get_data(self, fields = None):
        """
        Iterates over the list of fields and generates/reads them all.
        """
        self._get_list_of_grids()
        if not self.has_key('pdx'):
            self._generate_coords()
        if fields == None:
            fields_to_get = self.fields[:]
        else:
            fields_to_get = ensure_list(fields)
        temp_data = {}
        for field in fields_to_get:
            self[field] = na.zeros(self.dims, dtype='float64')
        dls = self.__setup_dls(fields_to_get)
        for grid in self._get_grids():
            self._get_data_from_grid(grid, fields_to_get, dls)
        for field in fields_to_get:
            self[field] = self._mpi_allsum(self[field])
            conv = self.pf.units[self.pf.field_info[field].projection_conversion]
            self[field] *= conv

    def __setup_dls(self, fields):
        dls = {}
        for level in range(self.level+1):
            dls[level] = []
            grid = self.select_grids(level)[0]
            for field in fields:
                if field is None: continue
                dls[level].append(float(just_one(grid['d%s' % axis_names[self.axis]])))
        return dls

    def _get_data_from_grid(self, grid, fields, dls):
        g_fields = [grid[field] for field in fields]
        c_fields = [self[field] for field in fields]
        ref_ratio = self.pf["RefineBy"]**(self.level - grid.Level)
        PointCombine.FillBuffer(ref_ratio,
            grid.get_global_startindex(), self.global_startindex,
            c_fields, g_fields, 
            self.ActiveDimensions, grid.ActiveDimensions,
            grid.child_mask, self.domain_width, dls[grid.Level],
            self.axis)

class AMR3DData(AMRData, GridPropertiesMixin):
    _key_fields = ['x','y','z','dx','dy','dz']
    """
    Class describing a cluster of data points, not necessarily sharing any
    particular attribute.
    """
    _spatial = False
    _num_ghost_zones = 0
    def __init__(self, center, fields, pf = None, **kwargs):
        """
        Returns an instance of AMR3DData, or prepares one.  Usually only
        used as a base class.  Note that *center* is supplied, but only used
        for fields and quantities that require it.
        """
        AMRData.__init__(self, pf, fields, **kwargs)
        self._set_center(center)
        self.set_field_parameter("center",center)
        self.coords = None
        self._grids = None

    def _generate_coords(self):
        mylog.info("Generating coords for %s grids", len(self._grids))
        points = []
        for i,grid in enumerate(self._grids):
            #grid._generate_coords()
            if ( (i%100) == 0):
                mylog.info("Working on % 7i / % 7i", i, len(self._grids))
            grid.set_field_parameter("center", self.center)
            points.append((na.ones(
                grid.ActiveDimensions,dtype='float64')*grid['dx'])\
                    [self._get_point_indices(grid)])
            t = na.concatenate([t,points])
            del points
        self['dx'] = t
        #self['dy'] = t
        #self['dz'] = t
        mylog.info("Done with coordinates")

    @restore_grid_state
    def _generate_grid_coords(self, grid, field=None):
        pointI = self._get_point_indices(grid)
        dx = na.ones(pointI[0].shape[0], 'float64') * grid.dds[0]
        tr = na.array([grid['x'][pointI].ravel(), \
                grid['y'][pointI].ravel(), \
                grid['z'][pointI].ravel(), \
                grid["RadiusCode"][pointI].ravel(),
                dx, grid["GridIndices"][pointI].ravel()], 'float64').swapaxes(0,1)
        return tr

    def get_data(self, fields=None, in_grids=False, force_particle_read = False):
        if self._grids == None:
            self._get_list_of_grids()
        points = []
        if not fields:
            fields_to_get = self.fields
        else:
            fields_to_get = ensure_list(fields)
        mylog.debug("Going to obtain %s", fields_to_get)
        for field in fields_to_get:
            if self.data.has_key(field):
                continue
            mylog.info("Getting field %s from %s", field, len(self._grids))
            if field not in self.hierarchy.field_list and not in_grids:
                if self._generate_field(field):
                    continue # True means we already assigned it
            # There are a lot of 'ands' here, but I think they are all
            # necessary.
            if force_particle_read == False and \
               self.pf.field_info.has_key(field) and \
               self.pf.field_info[field].particle_type and \
               self.pf.h.io._particle_reader:
                self[field] = self.particles[field]
                continue
            self[field] = na.concatenate(
                [self._get_data_from_grid(grid, field)
                 for grid in self._grids])
        for field in fields_to_get:
            if not self.data.has_key(field):
                continue
            self[field] = self[field]

    @restore_grid_state
    def _get_data_from_grid(self, grid, field):
        if field in self.pf.field_info and self.pf.field_info[field].particle_type:
            # int64 -> float64 with the first real set of data
            if grid.NumberOfParticles == 0: return na.array([], dtype='int64')
            pointI = self._get_particle_indices(grid)
            if self.pf.field_info[field].vector_field:
                f = grid[field]
                return na.array([f[i,:][pointI] for i in range(3)])
            if self._is_fully_enclosed(grid): return grid[field].ravel()
            return grid[field][pointI].ravel()
        if field in self.pf.field_info and self.pf.field_info[field].vector_field:
            pointI = self._get_point_indices(grid)
            f = grid[field]
            return na.array([f[i,:][pointI] for i in range(3)])
        else:
            pointI = self._get_point_indices(grid)
            if grid[field].size == 1: # dx, dy, dz, cellvolume
                t = grid[field] * na.ones(grid.ActiveDimensions, dtype='float64')
                return t[pointI].ravel()
            return grid[field][pointI].ravel()

    def _flush_data_to_grids(self, field, default_val, dtype='float32'):
        """
        A dangerous, thusly underscored, thing to do to a data object,
        we can flush back any changes in a given field that have been made
        with a default value for the rest of the grid.
        """
        i = 0
        for grid in self._grids:
            pointI = self._get_point_indices(grid)
            np = pointI[0].ravel().size
            if grid.has_key(field):
                new_field = grid[field]
            else:
                new_field = na.ones(grid.ActiveDimensions, dtype=dtype) * default_val
            new_field[pointI] = self[field][i:i+np]
            grid[field] = new_field
            i += np

    def _generate_field(self, field):
        if self.pf.field_info.has_key(field):
            # First we check the validator
            try:
                self.pf.field_info[field].check_available(self)
            except NeedsGridType, ngt_exception:
                # We leave this to be implementation-specific
                self._generate_field_in_grids(field, ngt_exception.ghost_zones)
                return False
            else:
                self[field] = self.pf.field_info[field](self)
                return True
        else: # Can't find the field, try as it might
            raise exceptions.KeyError(field)

    def _generate_field_in_grids(self, field, num_ghost_zones=0):
        for grid in self._grids:
            self.__touch_grid_field(grid, field)

    @restore_grid_state
    def __touch_grid_field(self, grid, field):
        grid[field]

    def _is_fully_enclosed(self, grid):
        return na.all(self._get_cut_mask)

    def _get_point_indices(self, grid, use_child_mask=True):
        k = na.zeros(grid.ActiveDimensions, dtype='bool')
        k = (k | self._get_cut_mask(grid))
        if use_child_mask: k = (k & grid.child_mask)
        return na.where(k)

    def _get_cut_particle_mask(self, grid):
        if self._is_fully_enclosed(grid):
            return True
        fake_grid = FakeGridForParticles(grid)
        return self._get_cut_mask(fake_grid)

    def _get_particle_indices(self, grid):
        k = na.zeros(grid.NumberOfParticles, dtype='bool')
        k = (k | self._get_cut_particle_mask(grid))
        return na.where(k)

    def cut_region(self, field_cuts):
        """
        Return an InLineExtractedRegion, where the grid cells are cut on the
        fly with a set of field_cuts.
        """
        return InLineExtractedRegionBase(self, field_cuts)

    def extract_region(self, indices):
        """
        Return an ExtractedRegion where the points contained in it are defined
        as the points in `this` data object with the given *indices*.
        """
        return ExtractedRegionBase(self, indices)

    def __get_quantities(self):
        if self.__quantities is None:
            self.__quantities = DerivedQuantityCollection(self)
        return self.__quantities
    __quantities = None
    quantities = property(__get_quantities)

    def extract_connected_sets(self, field, num_levels, min_val, max_val,
                                log_space=True, cumulative=True, cache=False):
        """
        This function will create a set of contour objects, defined
        by having connected cell structures, which can then be
        studied and used to 'paint' their source grids, thus enabling
        them to be plotted.
        """
        if log_space:
            cons = na.logspace(na.log10(min_val),na.log10(max_val),
                               num_levels+1)
        else:
            cons = na.linspace(min_val, max_val, num_levels+1)
        contours = {}
        if cache: cached_fields = defaultdict(lambda: dict())
        else: cached_fields = None
        for level in range(num_levels):
            self.clear_data()
            contours[level] = {}
            if cumulative:
                mv = max_val
            else:
                mv = cons[level+1]
            cids = identify_contours(self, field, cons[level], mv,
                                     cached_fields)
            for cid, cid_ind in cids.items():
                contours[level][cid] = self.extract_region(cid_ind)
        return cons, contours

    def paint_grids(self, field, value, default_value=None):
        """
        This function paints every cell in our dataset with a given *value*.
        If default_value is given, the other values for the given in every grid
        are discarded and replaced with *default_value*.  Otherwise, the field is
        mandated to 'know how to exist' in the grid.

        Note that this only paints the cells *in the dataset*, so cells in grids
        with child cells are left untouched.
        """
        for grid in self._grids:
            if default_value != None:
                grid[field] = na.ones(grid.ActiveDimensions)*default_value
            grid[field][self._get_point_indices(grid)] = value
<<<<<<< HEAD
=======

    _particle_handler = None
>>>>>>> 3a0e2576

    @property
    def particles(self):
        if self._particle_handler is None:
            self._particle_handler = \
                particle_handler_registry[self._type_name](self.pf, self)
        return self._particle_handler

class ExtractedRegionBase(AMR3DData):
    """
    ExtractedRegions are arbitrarily defined containers of data, useful
    for things like selection along a baryon field.
    """
    _type_name = "extracted_region"
    _con_args = ('_base_region', '_indices')
    def __init__(self, base_region, indices, force_refresh=True, **kwargs):
        cen = base_region.get_field_parameter("center")
        AMR3DData.__init__(self, center=cen,
                            fields=None, pf=base_region.pf, **kwargs)
        self._base_region = base_region # We don't weakly reference because
                                        # It is not cyclic
        if isinstance(indices, types.DictType):
            self._indices = indices
            self._grids = self._base_region.pf.h.grids[self._indices.keys()]
        else:
            self._grids = None
            self._base_indices = indices
        if force_refresh: self._refresh_data()

    def _get_cut_particle_mask(self, grid):
        # Override to provide a warning
        mylog.warning("Returning all particles from an Extracted Region.  This could be incorrect!")
        return True

    def _get_list_of_grids(self):
        # Okay, so what we're going to want to do is get the pointI from
        # region._get_point_indices(grid) for grid in base_region._grids,
        # and then construct an array of those, which we will select along indices.
        if self._grids != None: return
        grid_vals, xi, yi, zi = [], [], [], []
        for grid in self._base_region._grids:
            xit,yit,zit = self._base_region._get_point_indices(grid)
            grid_vals.append(na.ones(xit.shape, dtype='int') * (grid.id-grid._id_offset))
            xi.append(xit)
            yi.append(yit)
            zi.append(zit)
        grid_vals = na.concatenate(grid_vals)[self._base_indices]
        grid_order = na.argsort(grid_vals)
        # Note: grid_vals is still unordered
        grid_ids = na.unique(grid_vals)
        xi = na.concatenate(xi)[self._base_indices][grid_order]
        yi = na.concatenate(yi)[self._base_indices][grid_order]
        zi = na.concatenate(zi)[self._base_indices][grid_order]
        bc = na.bincount(grid_vals)
        splits = []
        for i,v in enumerate(bc):
            if v > 0: splits.append(v)
        splits = na.add.accumulate(splits)
        xis, yis, zis = [na.array_split(aa, splits) for aa in [xi,yi,zi]]
        self._indices = {}
        h = self._base_region.pf.h
        for grid_id, x, y, z in zip(grid_ids, xis, yis, zis):
            # grid_id needs no offset
            ll = h.grids[grid_id].ActiveDimensions.prod() \
               - (na.logical_not(h.grids[grid_id].child_mask)).sum()
            # This means we're completely enclosed, except for child masks
            if x.size == ll:
                self._indices[grid_id] = None
            else:
                # This will slow things down a bit, but conserve memory
                self._indices[grid_id] = \
                    na.zeros(h.grids[grid_id].ActiveDimensions, dtype='bool')
                self._indices[grid_id][(x,y,z)] = True
        self._grids = h.grids[self._indices.keys()]

    def _is_fully_enclosed(self, grid):
        if self._indices[grid.id-grid._id_offset] is None or \
            (self._indices[grid.id-grid._id_offset][0].size ==
             grid.ActiveDimensions.prod()):
            return True
        return False

    def _get_cut_mask(self, grid):
        cm = na.zeros(grid.ActiveDimensions, dtype='bool')
        cm[self._get_point_indices(grid, False)] = True
        return cm

    __empty_array = na.array([], dtype='bool')
    def _get_point_indices(self, grid, use_child_mask=True):
        # Yeah, if it's not true, we don't care.
        tr = self._indices.get(grid.id-grid._id_offset, self.__empty_array)
        if tr is None: tr = na.where(grid.child_mask)
        else: tr = na.where(tr)
        return tr

    def __repr__(self):
        # We'll do this the slow way to be clear what's going on
        s = "%s (%s): " % (self.__class__.__name__, self.pf)
        s += ", ".join(["%s=%s" % (i, getattr(self,i))
                       for i in self._con_args if i != "_indices"])
        return s

    def join(self, other):
        ng = {}
        gs = set(self._indices.keys() + other._indices.keys())
        for g in gs:
            grid = self.pf.h.grids[g]
            if g in other._indices and g in self._indices:
                # We now join the indices
                ind = na.zeros(grid.ActiveDimensions, dtype='bool')
                ind[self._indices[g]] = True
                ind[other._indices[g]] = True
                if ind.prod() == grid.ActiveDimensions.prod(): ind = None
            elif g in self._indices:
                ind = self._indices[g]
            elif g in other._indices:
                ind = other._indices[g]
            # Okay we have indices
            if ind is not None: ind = ind.copy()
            ng[g] = ind
        gl = self.pf.h.grids[list(gs)]
        gc = self.pf.h.grid_collection(
            self._base_region.get_field_parameter("center"), gl)
        return self.pf.h.extracted_region(gc, ng)

class InLineExtractedRegionBase(AMR3DData):
    """
    In-line extracted regions accept a base region and a set of field_cuts to
    determine which points in a grid should be included.
    """
    def __init__(self, base_region, field_cuts, **kwargs):
        cen = base_region.get_field_parameter("center")
        AMR3DData.__init__(self, center=cen,
                            fields=None, pf=base_region.pf, **kwargs)
        self._base_region = base_region # We don't weakly reference because
                                        # It is not cyclic
        self._field_cuts = ensure_list(field_cuts)[:]
        self._refresh_data()

    def _get_list_of_grids(self):
        self._grids = self._base_region._grids

    def _is_fully_enclosed(self, grid):
        return False

    @cache_mask
    def _get_cut_mask(self, grid):
        point_mask = na.ones(grid.ActiveDimensions, dtype='bool')
        point_mask *= self._base_region._get_cut_mask(grid)
        for cut in self._field_cuts:
            point_mask *= eval(cut)
        return point_mask

class AMRCylinderBase(AMR3DData):
    """
    We can define a cylinder (or disk) to act as a data object.
    """
    _type_name = "disk"
    _con_args = ('center', '_norm_vec', '_radius', '_height')
    def __init__(self, center, normal, radius, height, fields=None,
                 pf=None, **kwargs):
        """
        By providing a *center*, a *normal*, a *radius* and a *height* we
        can define a cylinder of any proportion.  Only cells whose centers are
        within the cylinder will be selected.
        """
        AMR3DData.__init__(self, na.array(center), fields, pf, **kwargs)
        self._norm_vec = na.array(normal)/na.sqrt(na.dot(normal,normal))
        self.set_field_parameter("height_vector", self._norm_vec)
        self._height = height
        self._radius = radius
        self._d = -1.0 * na.dot(self._norm_vec, self.center)
        self._refresh_data()

    def _get_list_of_grids(self):
        H = na.sum(self._norm_vec.reshape((1,3,1)) * self.pf.h.grid_corners,
                   axis=1) + self._d
        D = na.sqrt(na.sum((self.pf.h.grid_corners -
                           self.center.reshape((1,3,1)))**2.0,axis=1))
        R = na.sqrt(D**2.0-H**2.0)
        self._grids = self.hierarchy.grids[
            ( (na.any(na.abs(H)<self._height,axis=0))
            & (na.any(R<self._radius,axis=0)
            & (na.logical_not((na.all(H>0,axis=0) | (na.all(H<0, axis=0)))) )
            ) ) ]
        self._grids = self.hierarchy.grids

    def _is_fully_enclosed(self, grid):
        corners = grid._corners.reshape((8,3,1))
        H = na.sum(self._norm_vec.reshape((1,3,1)) * corners,
                   axis=1) + self._d
        D = na.sqrt(na.sum((corners -
                           self.center.reshape((1,3,1)))**2.0,axis=1))
        R = na.sqrt(D**2.0-H**2.0)
        return (na.all(na.abs(H) < self._height, axis=0) \
            and na.all(R < self._radius, axis=0))

    @cache_mask
    def _get_cut_mask(self, grid):
        if self._is_fully_enclosed(grid):
            return True
        else:
            h = grid['x'] * self._norm_vec[0] \
              + grid['y'] * self._norm_vec[1] \
              + grid['z'] * self._norm_vec[2] \
              + self._d
            d = na.sqrt(
                (grid['x'] - self.center[0])**2.0
              + (grid['y'] - self.center[1])**2.0
              + (grid['z'] - self.center[2])**2.0
                )
            r = na.sqrt(d**2.0-h**2.0)
            cm = ( (na.abs(h) < self._height)
                 & (r < self._radius))
        return cm

    def volume(self, unit="unitary"):
        """
        Return the volume of the cylinder in units of *unit*.
        """
        return math.pi * (self._radius)**2. * self._height * pf[unit]**3

class AMRRegionBase(AMR3DData):
    """
    AMRRegions are rectangular prisms of data.
    """
    _type_name = "region"
    _con_args = ('center', 'left_edge', 'right_edge')
    _dx_pad = 0.5
    def __init__(self, center, left_edge, right_edge, fields = None,
                 pf = None, **kwargs):
        """
        We create an object with a set of three *left_edge* coordinates,
        three *right_edge* coordinates, and a *center* that need not be the
        center.
        """
        AMR3DData.__init__(self, center, fields, pf, **kwargs)
        self.left_edge = left_edge
        self.right_edge = right_edge
        self._refresh_data()

    def _get_list_of_grids(self):
        self._grids, ind = self.pf.hierarchy.get_box_grids(self.left_edge,
                                                           self.right_edge)

    def _is_fully_enclosed(self, grid):
        return na.all( (grid._corners <= self.right_edge)
                     & (grid._corners >= self.left_edge))

    @cache_mask
    def _get_cut_mask(self, grid):
        if self._is_fully_enclosed(grid):
            return True
        else:
            dxp, dyp, dzp = self._dx_pad * grid.dds
            cm = ( (grid['x'] - dxp < self.right_edge[0])
                 & (grid['x'] + dxp > self.left_edge[0])
                 & (grid['y'] - dyp < self.right_edge[1])
                 & (grid['y'] + dyp > self.left_edge[1])
                 & (grid['z'] - dzp < self.right_edge[2])
                 & (grid['z'] + dzp > self.left_edge[2]) )
        return cm

    def volume(self, unit = "unitary"):
        """
        Return the volume of the region in units *unit*.
        """
        diff = na.array(self.right_edge) - na.array(self.left_edge)
        # Find the full volume
        vol = na.prod(diff * self.pf[unit])
        return vol

class AMRRegionStrictBase(AMRRegionBase):
    """
    AMRRegion without any dx padding for cell selection
    """
    _type_name = "region_strict"
    _dx_pad = 0.0

class AMRPeriodicRegionBase(AMR3DData):
    """
    AMRRegions are rectangular prisms of data.
    """
    _type_name = "periodic_region"
    _con_args = ('center', 'left_edge', 'right_edge')
    _dx_pad = 0.5
    def __init__(self, center, left_edge, right_edge, fields = None,
                 pf = None, **kwargs):
        """
        We create an object with a set of three *left_edge* coordinates,
        three *right_edge* coordinates, and a *center* that need not be the
        center.
        """
        AMR3DData.__init__(self, center, fields, pf, **kwargs)
        self.left_edge = na.array(left_edge)
        self.right_edge = na.array(right_edge)
        self._refresh_data()
        self.offsets = (na.mgrid[-1:1:3j,-1:1:3j,-1:1:3j] * \
                        (self.pf["DomainRightEdge"] -
                         self.pf["DomainLeftEdge"])[:,None,None,None])\
                       .transpose().reshape(27,3) # cached and in order

    def _get_list_of_grids(self):
        self._grids, ind = self.pf.hierarchy.get_periodic_box_grids(self.left_edge,
                                                                    self.right_edge)

    def _is_fully_enclosed(self, grid):
        for off_x, off_y, off_z in self.offsets:
            region_left = [self.left_edge[0]+off_x,
                           self.left_edge[1]+off_y,self.left_edge[2]+off_z]
            region_right = [self.right_edge[0]+off_x,
                            self.right_edge[1]+off_y,self.right_edge[2]+off_z]
            if (na.all((grid._corners <= region_right) &
                       (grid._corners >= region_left))):
                return True
        return False

    @cache_mask
    def _get_cut_mask(self, grid):
        if self._is_fully_enclosed(grid):
            return True
        else:
            cm = na.zeros(grid.ActiveDimensions,dtype='bool')
            dxp, dyp, dzp = self._dx_pad * grid.dds
            for off_x, off_y, off_z in self.offsets:
                cm = cm | ( (grid['x'] - dxp + off_x < self.right_edge[0])
                          & (grid['x'] + dxp + off_x > self.left_edge[0])
                          & (grid['y'] - dyp + off_y < self.right_edge[1])
                          & (grid['y'] + dyp + off_y > self.left_edge[1])
                          & (grid['z'] - dzp + off_z < self.right_edge[2])
                          & (grid['z'] + dzp + off_z > self.left_edge[2]) )
            return cm

    def volume(self, unit = "unitary"):
        """
        Return the volume of the region in units *unit*.
        """
        period = self.pf["DomainRightEdge"] - self.pf["DomainLeftEdge"]
        diff = na.array(self.right_edge) - na.array(self.left_edge)
        # Correct for wrap-arounds.
        tofix = (diff < 0)
        toadd = period[tofix]
        diff += toadd
        # Find the full volume
        vol = na.prod(diff * self.pf[unit])
        return vol
        

class AMRPeriodicRegionStrictBase(AMRPeriodicRegionBase):
    """
    AMRPeriodicRegion without any dx padding for cell selection
    """
    _type_name = "periodic_region_strict"
    _dx_pad = 0.0

class AMRGridCollectionBase(AMR3DData):
    """
    An arbitrary selection of grids, within which we accept all points.
    """
    _type_name = "grid_collection"
    _con_args = ("center", "grid_list")
    def __init__(self, center, grid_list, fields = None,
                 pf = None, **kwargs):
        """
        By selecting an arbitrary *grid_list*, we can act on those grids.
        Child cells are not returned.
        """
        AMR3DData.__init__(self, center, fields, pf, **kwargs)
        self._grids = na.array(grid_list)

    def _get_list_of_grids(self):
        pass

    def _is_fully_enclosed(self, grid):
        return True

    @cache_mask
    def _get_cut_mask(self, grid):
        return na.ones(grid.ActiveDimensions, dtype='bool')

    def _get_point_indices(self, grid, use_child_mask=True):
        k = na.ones(grid.ActiveDimensions, dtype='bool')
        if use_child_mask:
            k[grid.child_indices] = False
        pointI = na.where(k == True)
        return pointI

class AMRSphereBase(AMR3DData):
    """
    A sphere of points
    """
    _type_name = "sphere"
    _con_args = ('center', 'radius')
    def __init__(self, center, radius, fields = None, pf = None, **kwargs):
        """
        The most famous of all the data objects, we define it via a
        *center* and a *radius*.
        """
        AMR3DData.__init__(self, center, fields, pf, **kwargs)
        if radius < self.hierarchy.get_smallest_dx():
            raise SyntaxError("Your radius is smaller than your finest cell!")
        self.set_field_parameter('radius',radius)
        self.radius = radius
        self.DW = self.pf["DomainRightEdge"] - self.pf["DomainLeftEdge"]
        self._refresh_data()

    def _get_list_of_grids(self, field = None):
        grids,ind = self.hierarchy.find_sphere_grids(self.center, self.radius)
        # Now we sort by level
        grids = grids.tolist()
        grids.sort(key=lambda x: (x.Level, x.LeftEdge[0], x.LeftEdge[1], x.LeftEdge[2]))
        self._grids = na.array(grids, dtype='object')

    def _is_fully_enclosed(self, grid):
        r = na.abs(grid._corners - self.center)
        r = na.minimum(r, na.abs(self.DW[None,:]-r))
        corner_radius = na.sqrt((r**2.0).sum(axis=1))
        return na.all(corner_radius <= self.radius)

    @restore_grid_state # Pains me not to decorate with cache_mask here
    def _get_cut_mask(self, grid, field=None):
        # We have the *property* center, which is not necessarily
        # the same as the field_parameter
        if self._is_fully_enclosed(grid):
            return True # We do not want child masking here
        if not isinstance(grid, (FakeGridForParticles, GridChildMaskWrapper)) \
           and grid.id in self._cut_masks:
            return self._cut_masks[grid.id]
        cm = ( (grid["RadiusCode"]<=self.radius) & grid.child_mask )
        if not isinstance(grid, (FakeGridForParticles, GridChildMaskWrapper)):
            self._cut_masks[grid.id] = cm
        return cm

    def volume(self, unit = "unitary"):
        """
        Return the volume of the sphere in units *unit*.
        """
        return 4./3. * math.pi * (self.radius * self.pf[unit])**3.0

class AMRFloatCoveringGridBase(AMR3DData):
    """
    Covering grids represent fixed-resolution data over a given region.
    In order to achieve this goal -- for instance in order to obtain ghost
    zones -- grids up to and including the indicated level are included.
    No interpolation is done (as that would affect the 'power' on small
    scales) on the input data.
    """
    _spatial = True
    _type_name = "float_covering_grid"
    _con_args = ('level', 'left_edge', 'right_edge', 'ActiveDimensions')
    def __init__(self, level, left_edge, right_edge, dims, fields = None,
                 pf = None, num_ghost_zones = 0, use_pbar = True, **kwargs):
        """
        The data object returned will consider grids up to *level* in
        generating fixed resolution data between *left_edge* and *right_edge*
        that is *dims* (3-values) on a side.
        """
        AMR3DData.__init__(self, center=None, fields=fields, pf=pf, **kwargs)
        self.left_edge = na.array(left_edge)
        self.right_edge = na.array(right_edge)
        self.level = level
        self.ActiveDimensions = na.array(dims)
        dds = (self.right_edge-self.left_edge) \
              / self.ActiveDimensions
        self.dds = dds
        self.data["dx"] = dds[0]
        self.data["dy"] = dds[1]
        self.data["dz"] = dds[2]
        self._num_ghost_zones = num_ghost_zones
        self._use_pbar = use_pbar
        self._refresh_data()

    def _get_list_of_grids(self):
        if self._grids is not None: return
        if na.any(self.left_edge < self.pf["DomainLeftEdge"]) or \
           na.any(self.right_edge > self.pf["DomainRightEdge"]):
            grids,ind = self.pf.hierarchy.get_periodic_box_grids(
                            self.left_edge, self.right_edge)
            ind = slice(None)
        else:
            grids,ind = self.pf.hierarchy.get_box_grids(
                            self.left_edge, self.right_edge)
        level_ind = na.where(self.pf.hierarchy.grid_levels.ravel()[ind] <= self.level)
        sort_ind = na.argsort(self.pf.h.grid_levels.ravel()[ind][level_ind])
        self._grids = self.pf.hierarchy.grids[ind][level_ind][(sort_ind,)][::-1]

    def extract_region(self, indices):
        mylog.error("Sorry, dude, do it yourself, it's already in 3-D.")

    def _refresh_data(self):
        AMR3DData._refresh_data(self)
        self['dx'] = self.dds[0] * na.ones(self.ActiveDimensions, dtype='float64')
        self['dy'] = self.dds[1] * na.ones(self.ActiveDimensions, dtype='float64')
        self['dz'] = self.dds[2] * na.ones(self.ActiveDimensions, dtype='float64')

    def get_data(self, fields=None):
        if self._grids is None:
            self._get_list_of_grids()
        if fields is None:
            fields = self.fields[:]
        else:
            fields = ensure_list(fields)
        obtain_fields = []
        for field in fields:
            if self.data.has_key(field): continue
            if field not in self.hierarchy.field_list:
                try:
                    #print "Generating", field
                    self._generate_field(field)
                    continue
                except NeedsOriginalGrid, ngt_exception:
                    pass
            obtain_fields.append(field)
            self[field] = na.zeros(self.ActiveDimensions, dtype='float64') -999
        if len(obtain_fields) == 0: return
        mylog.debug("Getting fields %s from %s possible grids",
                   obtain_fields, len(self._grids))
        if self._use_pbar: pbar = \
                get_pbar('Searching grids for values ', len(self._grids))
        count = self.ActiveDimensions.prod()
        for i, grid in enumerate(self._grids):
            if self._use_pbar: pbar.update(i)
            count -= self._get_data_from_grid(grid, obtain_fields)
            if count <= 0: break
        if self._use_pbar: pbar.finish()
        if count > 0 or na.any(self[obtain_fields[0]] == -999):
            # and self.dx < self.hierarchy.grids[0].dx:
            print "COVERING PROBLEM", na.where(self[obtain_fields[0]]==-999)[0].size
            print na.where(self[obtain_fields[0]]==-999)
            raise KeyError
            
    def _generate_field(self, field):
        if self.pf.field_info.has_key(field):
            # First we check the validator; this might even raise!
            self.pf.field_info[field].check_available(self)
            self[field] = self.pf.field_info[field](self)
        else: # Can't find the field, try as it might
            raise exceptions.KeyError(field)

    def flush_data(self, field=None):
        """
        Any modifications made to the data in this object are pushed back
        to the originating grids, except the cells where those grids are both
        below the current level `and` have child cells.
        """
        self._get_list_of_grids()
        # We don't generate coordinates here.
        if field == None:
            fields_to_get = self.fields
        else:
            fields_to_get = ensure_list(field)
        for grid in self._grids:
            self._flush_data_to_grid(grid, fields_to_get)

    @restore_grid_state
    def _get_data_from_grid(self, grid, fields):
        ll = int(grid.Level == self.level)
        g_dx = grid.dds.ravel()
        c_dx = self.dds.ravel()
        g_fields = [grid[field] for field in ensure_list(fields)]
        c_fields = [self[field] for field in ensure_list(fields)]
        count = PointCombine.DataCubeRefine(
            grid.LeftEdge, g_dx, g_fields, grid.child_mask,
            self.left_edge, self.right_edge, c_dx, c_fields,
            ll, self.pf["DomainLeftEdge"], self.pf["DomainRightEdge"])
        return count

    def _flush_data_to_grid(self, grid, fields):
        ll = int(grid.Level == self.level)
        g_dx = grid.dds.ravel()
        c_dx = self.dds.ravel()
        g_fields = []
        for field in ensure_list(fields):
            if not grid.has_key(field): grid[field] = \
               na.zeros(grid.ActiveDimensions, dtype=self[field].dtype)
            g_fields.append(grid[field])
        c_fields = [self[field] for field in ensure_list(fields)]
        PointCombine.DataCubeReplace(
            grid.LeftEdge, g_dx, g_fields, grid.child_mask,
            self.left_edge, self.right_edge, c_dx, c_fields,
            ll, self.pf["DomainLeftEdge"], self.pf["DomainRightEdge"])

    @property
    def LeftEdge(self):
        return self.left_edge

    @property
    def RightEdge(self):
        return self.right_edge

class AMRSmoothedCoveringGridBase(AMRFloatCoveringGridBase):
    _type_name = "smoothed_covering_grid"
    def __init__(self, *args, **kwargs):
        dlog2 = na.log10(kwargs['dims'])/na.log10(2)
        if not na.all(na.floor(dlog2) == na.ceil(dlog2)):
            pass # used to warn but I think it is not accurate anymore
            #mylog.warning("Must be power of two dimensions")
            #raise ValueError
        #kwargs['num_ghost_zones'] = 0
        AMRFloatCoveringGridBase.__init__(self, *args, **kwargs)

    def _get_list_of_grids(self):
        if na.any(self.left_edge - self.dds < self.pf["DomainLeftEdge"]) or \
           na.any(self.right_edge + self.dds > self.pf["DomainRightEdge"]):
            grids,ind = self.pf.hierarchy.get_periodic_box_grids(
                            self.left_edge - self.dds,
                            self.right_edge + self.dds)
            ind = slice(None)
        else:
            grids,ind = self.pf.hierarchy.get_box_grids(
                            self.left_edge - self.dds,
                            self.right_edge + self.dds)
        level_ind = na.where(self.pf.hierarchy.grid_levels.ravel()[ind] <= self.level)
        sort_ind = na.argsort(self.pf.h.grid_levels.ravel()[ind][level_ind])
        self._grids = self.pf.hierarchy.grids[ind][level_ind][(sort_ind,)]

    def _get_level_array(self, level, fields):
        fields = ensure_list(fields)
        # We assume refinement by a factor of two
        rf = self.pf["RefineBy"]**(self.level - level)
        dims = na.maximum(1,self.ActiveDimensions/rf) + 2
        dx = (self.right_edge-self.left_edge)/(dims-2)
        x,y,z = (na.mgrid[0:dims[0],0:dims[1],0:dims[2]].astype('float64')-0.5)\
              * dx[0]
        x += self.left_edge[0] - dx[0]
        y += self.left_edge[1] - dx[1]
        z += self.left_edge[2] - dx[2]
        offsets = [self['cd%s' % ax]*0.5 for ax in 'xyz']
        bounds = [self.left_edge[0]-offsets[0], self.right_edge[0]+offsets[0],
                  self.left_edge[1]-offsets[1], self.right_edge[1]+offsets[1],
                  self.left_edge[2]-offsets[2], self.right_edge[2]+offsets[2]]
        fake_grid = {'x':x,'y':y,'z':z,'dx':dx[0],'dy':dx[1],'dz':dx[2]}
        for ax in 'xyz': self['cd%s'%ax] = fake_grid['d%s'%ax]
        for field in fields:
            # Generate the new grid field
            if field in self.pf.field_info and self.pf.field_info[field].take_log:
                interpolator = TrilinearFieldInterpolator(
                                na.log10(self[field]), bounds, ['x','y','z'],
                                truncate = True)
                self[field] = 10**interpolator(fake_grid)
            else:
                interpolator = TrilinearFieldInterpolator(
                                self[field], bounds, ['x','y','z'],
                                truncate = True)
                self[field] = interpolator(fake_grid)
        return fake_grid

    def get_data(self, field=None):
        self._get_list_of_grids()
        # We don't generate coordinates here.
        if field == None:
            fields_to_get = self.fields
        else:
            fields_to_get = ensure_list(field)
        for field in fields_to_get:
            grid_count = 0
            if self.data.has_key(field):
                continue
            mylog.debug("Getting field %s from %s possible grids",
                       field, len(self._grids))
            if self._use_pbar: pbar = \
                    get_pbar('Searching grids for values ', len(self._grids))
            # How do we find out the root grid base dx?
            idims = na.array([3,3,3])
            dx = na.minimum((self.right_edge-self.left_edge)/(idims-2),
                            self.pf.h.grids[0].dds[0])
            idims = na.floor((self.right_edge-self.left_edge)/dx) + 2
            for ax in 'xyz': self['cd%s'%ax] = dx[0]
            self[field] = na.zeros(idims,dtype='float64')-999
            for level in range(self.level+1):
                for grid in self.select_grids(level):
                    if self._use_pbar: pbar.update(grid_count)
                    self._get_data_from_grid(grid, field)
                    grid_count += 1
                if level < self.level: self._get_level_array(level+1, field)
            self[field] = self[field][1:-1,1:-1,1:-1]
            if self._use_pbar: pbar.finish()
        
    @restore_grid_state
    def _get_data_from_grid(self, grid, fields):
        fields = ensure_list(fields)
        g_dx = grid.dds
        c_dx = na.array([self['cdx'],self['cdy'],self['cdz']])
        g_fields = [grid[field] for field in fields]
        c_fields = [self[field] for field in fields]
        total = PointCombine.DataCubeRefine(
            grid.LeftEdge, g_dx, g_fields, grid.child_mask,
            self.left_edge-c_dx, self.right_edge+c_dx,
            c_dx, c_fields,
            1, self.pf["DomainLeftEdge"], self.pf["DomainRightEdge"])

    def flush_data(self, *args, **kwargs):
        raise KeyError("Can't do this")

class AMRCoveringGridBase(AMR3DData):
    _spatial = True
    _type_name = "covering_grid"
    _con_args = ('level', 'left_edge', 'right_edge', 'ActiveDimensions')
    def __init__(self, level, left_edge, dims, fields = None,
                 pf = None, num_ghost_zones = 0, use_pbar = True, **kwargs):
        AMR3DData.__init__(self, center=None, fields=fields, pf=pf, **kwargs)
        self.left_edge = na.array(left_edge)
        self.level = level
        self.dds = self.pf.h.select_grids(self.level)[0].dds.copy()
        self.ActiveDimensions = na.array(dims,dtype='int32')
        self.right_edge = self.left_edge + self.ActiveDimensions*self.dds
        self._num_ghost_zones = num_ghost_zones
        self._use_pbar = use_pbar
        self.global_startindex = na.rint((self.left_edge-self.pf["DomainLeftEdge"])/self.dds).astype('int64')
        self.domain_width = na.rint((self.pf["DomainRightEdge"] -
                    self.pf["DomainLeftEdge"])/self.dds).astype('int64')
        self._refresh_data()

    def _get_list_of_grids(self, buffer = 0.0):
        if self._grids is not None: return
        if na.any(self.left_edge - buffer < self.pf["DomainLeftEdge"]) or \
           na.any(self.right_edge + buffer > self.pf["DomainRightEdge"]):
            grids,ind = self.pf.hierarchy.get_periodic_box_grids(
                            self.left_edge - buffer,
                            self.right_edge + buffer)
            ind = slice(None)
        else:
            grids,ind = self.pf.hierarchy.get_box_grids(
                            self.left_edge - buffer,
                            self.right_edge + buffer)
        level_ind = (self.pf.hierarchy.grid_levels.ravel()[ind] <= self.level)
        sort_ind = na.argsort(self.pf.h.grid_levels.ravel()[ind][level_ind])
        self._grids = self.pf.hierarchy.grids[ind][level_ind][(sort_ind,)][::-1]

    def _refresh_data(self):
        AMR3DData._refresh_data(self)
        self['dx'] = self.dds[0] * na.ones(self.ActiveDimensions, dtype='float64')
        self['dy'] = self.dds[1] * na.ones(self.ActiveDimensions, dtype='float64')
        self['dz'] = self.dds[2] * na.ones(self.ActiveDimensions, dtype='float64')

    def get_data(self, fields=None):
        if self._grids is None:
            self._get_list_of_grids()
        if fields is None:
            fields = self.fields[:]
        else:
            fields = ensure_list(fields)
        obtain_fields = []
        for field in fields:
            if self.data.has_key(field): continue
            if field not in self.hierarchy.field_list:
                try:
                    #print "Generating", field
                    self._generate_field(field)
                    continue
                except NeedsOriginalGrid, ngt_exception:
                    pass
            obtain_fields.append(field)
            self[field] = na.zeros(self.ActiveDimensions, dtype='float64') -999
        if len(obtain_fields) == 0: return
        mylog.debug("Getting fields %s from %s possible grids",
                   obtain_fields, len(self._grids))
        if self._use_pbar: pbar = \
                get_pbar('Searching grids for values ', len(self._grids))
        count = self.ActiveDimensions.prod()
        for i, grid in enumerate(self._grids):
            if self._use_pbar: pbar.update(i)
            count -= self._get_data_from_grid(grid, obtain_fields)
            if count <= 0: break
        if self._use_pbar: pbar.finish()
        if count > 0 or na.any(self[obtain_fields[0]] == -999):
            # and self.dx < self.hierarchy.grids[0].dx:
            n_bad = na.where(self[obtain_fields[0]]==-999)[0].size
            mylog.error("Covering problem: %s cells are uncovered", n_bad)
            raise KeyError(n_bad)
            
    def _generate_field(self, field):
        if self.pf.field_info.has_key(field):
            # First we check the validator; this might even raise!
            self.pf.field_info[field].check_available(self)
            self[field] = self.pf.field_info[field](self)
        else: # Can't find the field, try as it might
            raise exceptions.KeyError(field)

    def flush_data(self, field=None):
        """
        Any modifications made to the data in this object are pushed back
        to the originating grids, except the cells where those grids are both
        below the current level `and` have child cells.
        """
        self._get_list_of_grids()
        # We don't generate coordinates here.
        if field == None:
            fields_to_get = self.fields
        else:
            fields_to_get = ensure_list(field)
        for grid in self._grids:
            self._flush_data_to_grid(grid, fields_to_get)

    @restore_grid_state
    def _get_data_from_grid(self, grid, fields):
        ll = int(grid.Level == self.level)
        ref_ratio = self.pf["RefineBy"]**(self.level - grid.Level)
        g_fields = [grid[field] for field in fields]
        c_fields = [self[field] for field in fields]
        count = PointCombine.FillRegion(ref_ratio,
            grid.get_global_startindex(), self.global_startindex,
            c_fields, g_fields, 
            self.ActiveDimensions, grid.ActiveDimensions,
            grid.child_mask, self.domain_width, ll, 0)
        return count

    def _flush_data_to_grid(self, grid, fields):
        ll = int(grid.Level == self.level)
        ref_ratio = self.pf["RefineBy"]**(self.level - grid.Level)
        g_fields = []
        for field in fields:
            if not grid.has_key(field): grid[field] = \
               na.zeros(grid.ActiveDimensions, dtype=self[field].dtype)
            g_fields.append(grid[field])
        c_fields = [self[field] for field in fields]
        PointCombine.FillRegion(ref_ratio,
            grid.get_global_startindex(), self.global_startindex,
            c_fields, g_fields, 
            self.ActiveDimensions, grid.ActiveDimensions,
            grid.child_mask, self.domain_width, ll, 1)

    @property
    def LeftEdge(self):
        return self.left_edge

    @property
    def RightEdge(self):
        return self.right_edge

class AMRIntSmoothedCoveringGridBase(AMRCoveringGridBase):
    _type_name = "si_covering_grid"
    @wraps(AMRCoveringGridBase.__init__)
    def __init__(self, *args, **kwargs):
        AMRCoveringGridBase.__init__(self, *args, **kwargs)
        self._final_start_index = self.global_startindex

    def _get_list_of_grids(self):
        buffer = self.pf.h.select_grids(0)[0].dds
        AMRCoveringGridBase._get_list_of_grids(self, buffer)
        self._grids = self._grids[::-1]

    def get_data(self, field=None):
        dx = [self.pf.h.select_grids(l)[0].dds for l in range(self.level+1)]
        self._get_list_of_grids()
        # We don't generate coordinates here.
        if field == None:
            fields_to_get = self.fields
        else:
            fields_to_get = ensure_list(field)
        for field in fields_to_get:
            grid_count = 0
            if self.data.has_key(field):
                continue
            mylog.debug("Getting field %s from %s possible grids",
                       field, len(self._grids))
            if self._use_pbar: pbar = \
                    get_pbar('Searching grids for values ', len(self._grids))
            # Note that, thanks to some trickery, we have different dimensions
            # on the field than one might think from looking at the dx and the
            # L/R edges.
            # We jump-start our task here
            self._update_level_state(0, field)
            for level in range(self.level+1):
                for grid in self.select_grids(level):
                    if self._use_pbar: pbar.update(grid_count)
                    self._get_data_from_grid(grid, field, level)
                    grid_count += 1
                if level < self.level:
                    self._update_level_state(level + 1)
                    self._refine(1, field)
            if self.level > 0:
                self[field] = self[field][1:-1,1:-1,1:-1]
            if na.any(self[field] == -999):
                # and self.dx < self.hierarchy.grids[0].dx:
                n_bad = na.where(self[field]==-999)[0].size
                mylog.error("Covering problem: %s cells are uncovered", n_bad)
                raise KeyError(n_bad)
            if self._use_pbar: pbar.finish()

    def _update_level_state(self, level, field = None):
        dx = self.pf.h.select_grids(level)[0].dds
        for ax, v in zip('xyz', dx): self['cd%s'%ax] = v
        LL = self.left_edge - self.pf["DomainLeftEdge"]
        self._old_global_startindex = self.global_startindex
        self.global_startindex = na.rint(LL / dx).astype('int64') - 1
        self.domain_width = na.rint((self.pf["DomainRightEdge"] -
                    self.pf["DomainLeftEdge"])/dx).astype('int64')
        if level == 0 and self.level > 0:
            # We use one grid cell at LEAST, plus one buffer on all sides
            idims = na.rint((self.right_edge-self.left_edge)/dx).astype('int64') + 2
            self[field] = na.zeros(idims,dtype='float64')-999
        elif level == 0 and self.level == 0:
            DLE = self.pf["DomainLeftEdge"]
            self.global_startindex = na.array(na.floor(LL/ dx), dtype='int64')
            idims = na.ceil((self.right_edge-self.left_edge)/dx)
            self[field] = na.zeros(idims,dtype='float64')-999

    def _refine(self, dlevel, field):
        rf = float(self.pf["RefineBy"]**dlevel)

        old_dims = na.array(self[field].shape) - 1
        old_left = (self._old_global_startindex + 0.5) * rf 
        old_right = rf*old_dims + old_left
        old_bounds = [old_left[0], old_right[0],
                      old_left[1], old_right[1],
                      old_left[2], old_right[2]]

        dx = na.array([self['cd%s' % ax] for ax in 'xyz'], dtype='float64')
        new_dims = na.rint((self.right_edge-self.left_edge)/dx).astype('int64') + 2

        # x, y, z are the new bounds
        x,y,z = (na.mgrid[0:new_dims[0], 0:new_dims[1], 0:new_dims[2]]
                    ).astype('float64') + 0.5
        x += self.global_startindex[0]
        y += self.global_startindex[1]
        z += self.global_startindex[2]
        fake_grid = {'x':x,'y':y,'z':z}

        if field in self.pf.field_info and self.pf.field_info[field].take_log:
            my_field = na.log10(self[field])
        else:
            my_field = self[field]
        interpolator = TrilinearFieldInterpolator(
                        my_field, old_bounds, ['x','y','z'],
                        truncate = True)
        if field in self.pf.field_info and self.pf.field_info[field].take_log:
            self[field] = 10**interpolator(fake_grid)
        else:
            self[field] = interpolator(fake_grid)

    def _get_data_from_grid(self, grid, fields, level):
        fields = ensure_list(fields)
        g_fields = [grid[field] for field in fields]
        c_fields = [self[field] for field in fields]
        dims = na.array(self[field].shape, dtype='int32')
        count = PointCombine.FillRegion(1,
            grid.get_global_startindex(), self.global_startindex,
            c_fields, g_fields, 
            dims, grid.ActiveDimensions,
            grid.child_mask, self.domain_width, 1, 0)
        return count

    def flush_data(self, *args, **kwargs):
        raise KeyError("Can't do this")


def _reconstruct_object(*args, **kwargs):
    pfid = args[0]
    dtype = args[1]
    field_parameters = args[-1]
    # will be much nicer when we can do pfid, *a, fp = args
    args, new_args = args[2:-1], []
    for arg in args:
        if iterable(arg) and len(arg) == 2 \
           and not isinstance(arg, types.DictType) \
           and isinstance(arg[1], AMRData):
            new_args.append(arg[1])
        else: new_args.append(arg)
    pfs = ParameterFileStore()
    pf = pfs.get_pf_hash(pfid)
    cls = getattr(pf.h, dtype)
    obj = cls(*new_args)
    obj.field_parameters.update(field_parameters)
    return pf, obj<|MERGE_RESOLUTION|>--- conflicted
+++ resolved
@@ -417,11 +417,7 @@
                 continue
             mylog.info("Getting field %s from %s", field, len(self._grids))
             if field not in self.hierarchy.field_list and not in_grids:
-<<<<<<< HEAD
-                if field != "dts" and self._generate_field(field):
-=======
                 if field not in ("dts", "t") and self._generate_field(field):
->>>>>>> 3a0e2576
                     continue # True means we already assigned it
             self[field] = na.concatenate(
                 [self._get_data_from_grid(grid, field)
@@ -495,15 +491,9 @@
         self.end_point = na.array(end_point, dtype='float64')
         self.vec = self.end_point - self.start_point
         #self.vec /= na.sqrt(na.dot(self.vec, self.vec))
-<<<<<<< HEAD
-        self.center = self.start_point
-        self.set_field_parameter('center', self.start_point)
-        self._dts = {}
-=======
         self._set_center(self.start_point)
         self.set_field_parameter('center', self.start_point)
         self._dts, self._ts = {}, {}
->>>>>>> 3a0e2576
         #self._refresh_data()
 
     def _get_list_of_grids(self):
@@ -537,29 +527,19 @@
         mask = na.logical_and(self._get_cut_mask(grid),
                               grid.child_mask)
         if field == 'dts': return self._dts[grid.id][mask]
-<<<<<<< HEAD
-=======
         if field == 't': return self._ts[grid.id][mask]
->>>>>>> 3a0e2576
         return grid[field][mask]
         
     @cache_mask
     def _get_cut_mask(self, grid):
         mask = na.zeros(grid.ActiveDimensions, dtype='int')
         dts = na.zeros(grid.ActiveDimensions, dtype='float64')
-<<<<<<< HEAD
-        import RTIntegrator as RT
-        RT.VoxelTraversal(mask, dts, grid.LeftEdge, grid.RightEdge,
-                          grid.dds, self.center, self.vec)
-        self._dts[grid.id] = na.abs(dts)
-=======
         ts = na.zeros(grid.ActiveDimensions, dtype='float64')
         from yt.amr_utils import VoxelTraversal
         VoxelTraversal(mask, ts, dts, grid.LeftEdge, grid.RightEdge,
                        grid.dds, self.center, self.vec)
         self._dts[grid.id] = na.abs(dts)
         self._ts[grid.id] = na.abs(ts)
->>>>>>> 3a0e2576
         return mask
 
 class AMR2DData(AMRData, GridPropertiesMixin, ParallelAnalysisInterface):
@@ -1190,11 +1170,7 @@
     def __init__(self, axis, field, weight_field = None,
                  max_level = None, center = None, pf = None,
                  source=None, node_name = None, field_cuts = None,
-<<<<<<< HEAD
-                 serialize=True,**kwargs):
-=======
                  preload_style='level', serialize=True,**kwargs):
->>>>>>> 3a0e2576
         """
         AMRProj is a projection of a *field* along an *axis*.  The field
         can have an associated *weight_field*, in which case the values are
@@ -1205,11 +1181,7 @@
         self.weight_field = weight_field
         self._field_cuts = field_cuts
         self.serialize = serialize
-<<<<<<< HEAD
-        self.center = center
-=======
         self._set_center(center)
->>>>>>> 3a0e2576
         if center is not None: self.set_field_parameter('center',center)
         self._node_name = node_name
         self._initialize_source(source)
@@ -1397,16 +1369,9 @@
             self._preload(self.source._grids,
                           self._get_dependencies(fields), self.hierarchy.io)
         for level in range(0, self._max_level+1):
-<<<<<<< HEAD
-            level_ind = self.source.levelIndices[level]
-            if len(level_ind) == 0: continue
-            self._preload(self.source._grids[level_ind],
-                          self._get_dependencies(fields), self.hierarchy.queue)
-=======
             if self.preload_style == 'level':
                 self._preload(self.source.select_grids(level),
                               self._get_dependencies(fields), self.hierarchy.io)
->>>>>>> 3a0e2576
             self.__calculate_overlap(level)
             my_coords, my_dx, my_fields = self.__project_level(level, fields)
             coord_data.append(my_coords)
@@ -1823,11 +1788,8 @@
             if default_value != None:
                 grid[field] = na.ones(grid.ActiveDimensions)*default_value
             grid[field][self._get_point_indices(grid)] = value
-<<<<<<< HEAD
-=======
 
     _particle_handler = None
->>>>>>> 3a0e2576
 
     @property
     def particles(self):
@@ -2347,13 +2309,12 @@
                    obtain_fields, len(self._grids))
         if self._use_pbar: pbar = \
                 get_pbar('Searching grids for values ', len(self._grids))
-        count = self.ActiveDimensions.prod()
         for i, grid in enumerate(self._grids):
             if self._use_pbar: pbar.update(i)
-            count -= self._get_data_from_grid(grid, obtain_fields)
-            if count <= 0: break
+            self._get_data_from_grid(grid, obtain_fields)
+            if not na.any(self[obtain_fields[0]] == -999): break
         if self._use_pbar: pbar.finish()
-        if count > 0 or na.any(self[obtain_fields[0]] == -999):
+        if na.any(self[obtain_fields[0]] == -999):
             # and self.dx < self.hierarchy.grids[0].dx:
             print "COVERING PROBLEM", na.where(self[obtain_fields[0]]==-999)[0].size
             print na.where(self[obtain_fields[0]]==-999)
@@ -2389,11 +2350,10 @@
         c_dx = self.dds.ravel()
         g_fields = [grid[field] for field in ensure_list(fields)]
         c_fields = [self[field] for field in ensure_list(fields)]
-        count = PointCombine.DataCubeRefine(
+        PointCombine.DataCubeRefine(
             grid.LeftEdge, g_dx, g_fields, grid.child_mask,
             self.left_edge, self.right_edge, c_dx, c_fields,
             ll, self.pf["DomainLeftEdge"], self.pf["DomainRightEdge"])
-        return count
 
     def _flush_data_to_grid(self, grid, fields):
         ll = int(grid.Level == self.level)
