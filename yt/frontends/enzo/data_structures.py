--- conflicted
+++ resolved
@@ -370,8 +370,6 @@
                 self.dataset.particle_types = new_ptypes
                 self.dataset.particle_types_raw = new_ptypes
                 continue
-<<<<<<< HEAD
-            
             if(ptype != "DarkMatter"):
                 gs = self.grids[select_grids > 0]
                 g = gs[0]
@@ -386,22 +384,6 @@
                             self.io._array_fields[field] = (sh[1], )
                     fields += [(ptype, field) for field in _fields.pop(ptype)]
                 handle.close()
-=======
-            gs = self.grids[select_grids > 0]
-            g = gs[0]
-            handle = h5py.File(g.filename, mode="r")
-            node = handle["/Grid%08i/Particles/" % g.id]
-            for ptype in (str(p) for p in node):
-                if ptype not in _fields:
-                    continue
-                for field in (str(f) for f in node[ptype]):
-                    _fields[ptype].append(field)
-                    sh = node[ptype][field].shape
-                    if len(sh) > 1:
-                        self.io._array_fields[field] = (sh[1],)
-                fields += [(ptype, field) for field in _fields.pop(ptype)]
-            handle.close()
->>>>>>> 7054bf55
         return set(fields)
 
     def _setup_derived_fields(self):
