"""
Gadget data-file handling functions




"""
from __future__ import print_function

#-----------------------------------------------------------------------------
# Copyright (c) 2013, yt Development Team.
#
# Distributed under the terms of the Modified BSD License.
#
# The full license is in the file COPYING.txt, distributed with this software.
#-----------------------------------------------------------------------------

import numpy as np
import os

from yt.extern.six import string_types
from yt.frontends.sph.io import \
    IOHandlerSPH
from yt.utilities.lib.geometry_utils import \
    compute_morton
from yt.utilities.logger import ytLogger as mylog
from yt.utilities.on_demand_imports import _h5py as h5py

from .data_structures import \
    _get_gadget_format

from .definitions import \
    gadget_hdf5_ptypes


class IOHandlerGadgetHDF5(IOHandlerSPH):
    _dataset_type = "gadget_hdf5"
    _vector_fields = ("Coordinates", "Velocity", "Velocities")
    _known_ptypes = gadget_hdf5_ptypes
    _var_mass = None
    _element_names = ('Hydrogen', 'Helium', 'Carbon', 'Nitrogen', 'Oxygen',
                       'Neon', 'Magnesium', 'Silicon', 'Iron' )


    @property
    def var_mass(self):
        if self._var_mass is None:
            vm = []
            for i, v in enumerate(self.ds["Massarr"]):
                if v == 0:
                    vm.append(self._known_ptypes[i])
            self._var_mass = tuple(vm)
        return self._var_mass

    def _read_fluid_selection(self, chunks, selector, fields, size):
        raise NotImplementedError

    def _read_particle_coords(self, chunks, ptf):
        # This will read chunks and yield the results.
        chunks = list(chunks)
        data_files = set([])
        for chunk in chunks:
            for obj in chunk.objs:
                data_files.update(obj.data_files)
        for data_file in sorted(data_files, key=lambda x: x.filename):
            si, ei = data_file.start, data_file.end
            f = h5py.File(data_file.filename, "r")
            # This double-reads
            for ptype, field_list in sorted(ptf.items()):
                if data_file.total_particles[ptype] == 0:
                    continue
<<<<<<< HEAD
                x = f["/%s/Coordinates" % ptype][si:ei,0].astype("float64")
                y = f["/%s/Coordinates" % ptype][si:ei,1].astype("float64")
                z = f["/%s/Coordinates" % ptype][si:ei,2].astype("float64")
                yield ptype, (x, y, z)
=======
                x = f["/%s/Coordinates" % ptype][:,0].astype("float64")
                y = f["/%s/Coordinates" % ptype][:,1].astype("float64")
                z = f["/%s/Coordinates" % ptype][:,2].astype("float64")
                if ptype == self.ds._sph_ptype:
                    hsml = f["/%s/SmoothingLength" % ptype][:].astype("float64")
                else:
                    hsml = 0.0
                yield ptype, (x, y, z, hsml)
>>>>>>> d98440ca
            f.close()

    def _yield_coordinates(self, data_file):
        si, ei = data_file.start, data_file.end
        f = h5py.File(data_file.filename)
        pcount = f["/Header"].attrs["NumPart_ThisFile"][:]
        np.clip(pcount - si, 0, ei - si, out=pcount)
        pcount = pcount.sum()
        for key in f.keys():
            if not key.startswith("PartType"): continue
            if "Coordinates" not in f[key]: continue
            ds = f[key]["Coordinates"][si:ei,...]
            dt = ds.dtype.newbyteorder("N") # Native
            pos = np.empty(ds.shape, dtype=dt)
            pos[:] = ds
            yield pos
        f.close()

    def _read_particle_fields(self, chunks, ptf, selector):
        # Now we have all the sizes, and we can allocate
        data_files = set([])
        for chunk in chunks:
            for obj in chunk.objs:
                data_files.update(obj.data_files)
        for data_file in sorted(data_files, key=lambda x: x.filename):
            si, ei = data_file.start, data_file.end
            f = h5py.File(data_file.filename, "r")
            for ptype, field_list in sorted(ptf.items()):
                if data_file.total_particles[ptype] == 0:
                    continue
                g = f["/%s" % ptype]
<<<<<<< HEAD
                coords = g["Coordinates"][si:ei].astype("float64")
=======
                coords = g["Coordinates"][:].astype("float64")
                if ptype == 'PartType0':
                    hsmls = g["SmoothingLength"][:].astype("float64")
                else:
                    hsmls = 0.0
>>>>>>> d98440ca
                mask = selector.select_points(
                    coords[:,0], coords[:,1], coords[:,2], hsmls)
                del coords
                if mask is None:
                    continue
                for field in field_list:

                    if field in ("Mass", "Masses") and \
                        ptype not in self.var_mass:
                        data = np.empty(mask.sum(), dtype="float64")
                        ind = self._known_ptypes.index(ptype)
                        data[:] = self.ds["Massarr"][ind]

                    elif field in self._element_names:
                        rfield = 'ElementAbundance/' + field
                        data = g[rfield][si:ei][mask,...]
                    elif field.startswith("Metallicity_"):
                        col = int(field.rsplit("_", 1)[-1])
                        data = g["Metallicity"][si:ei,col][mask]
                    elif field.startswith("Chemistry_"):
                        col = int(field.rsplit("_", 1)[-1])
                        data = g["ChemistryAbundances"][si:ei,col][mask]
                    else:
                        data = g[field][si:ei][mask,...]

                    yield (ptype, field), data
            f.close()

    def _initialize_index(self, data_file, regions):
        si, ei = data_file.start, data_file.end
        index_ptype = self.index_ptype
        f = h5py.File(data_file.filename, "r")
        pcount = f["/Header"].attrs["NumPart_ThisFile"][:]
        np.clip(pcount - si, 0, ei - si, out=pcount)
        if index_ptype == "all":
            keys = f.keys()
            pcount = pcount.sum()
        else:
            pt = int(index_ptype[-1])
            pcount = pcount[pt]
            keys = [index_ptype]
        morton = np.empty(pcount, dtype='uint64')
        ind = 0
        for key in keys:
            if not key.startswith("PartType"): continue
            if "Coordinates" not in f[key]: continue
            ds = f[key]["Coordinates"]
            dt = ds.dtype.newbyteorder("N") # Native
            pos = np.empty(ds.shape, dtype=dt)
            pos[:] = ds
            regions.add_data_file(pos, data_file.file_id,
                                  data_file.ds.filter_bbox)
            morton[ind:ind+pos.shape[0]] = compute_morton(
                pos[:,0], pos[:,1], pos[:,2],
                data_file.ds.domain_left_edge,
                data_file.ds.domain_right_edge,
                data_file.ds.filter_bbox)
            ind += pos.shape[0]
        f.close()
        return morton

    def _count_particles(self, data_file):
        si, ei = data_file.start, data_file.end
        f = h5py.File(data_file.filename, "r")
        pcount = f["/Header"].attrs["NumPart_ThisFile"][:]
        f.close()
        if None not in (si, ei):
            np.clip(pcount - si, 0, ei - si, out=pcount)
        npart = dict(("PartType%s" % (i), v) for i, v in enumerate(pcount))
        return npart


    def _identify_fields(self, data_file):
        f = h5py.File(data_file.filename, "r")
        fields = []
        cname = self.ds._particle_coordinates_name  # Coordinates
        mname = self.ds._particle_mass_name  # Mass

        # loop over all keys in OWLS hdf5 file
        #--------------------------------------------------
        for key in f.keys():

            # only want particle data
            #--------------------------------------
            if not key.startswith("PartType"):
                continue

            # particle data group
            #--------------------------------------
            g = f[key]
            if cname not in g:
                continue

            # note str => not unicode!
            ptype = str(key)
            if ptype not in self.var_mass:
                fields.append((ptype, mname))

            # loop over all keys in PartTypeX group
            #----------------------------------------
            for k in g.keys():

                if k == 'ElementAbundance':
                    gp = g[k]
                    for j in gp.keys():
                        kk = j
                        fields.append((ptype, str(kk)))
                elif k == 'Metallicity' and len(g[k].shape) > 1:
                    # Vector of metallicity
                    for i in range(g[k].shape[1]):
                        fields.append((ptype, "Metallicity_%02i" % i))
                elif k == "ChemistryAbundances" and len(g[k].shape) > 1:
                    for i in range(g[k].shape[1]):
                        fields.append((ptype, "Chemistry_%03i" % i))
                else:
                    kk = k
                    if not hasattr(g[kk], "shape"):
                        continue
                    if len(g[kk].shape) > 1:
                        self._vector_fields[kk] = g[kk].shape[1]
                    fields.append((ptype, str(kk)))

        f.close()
        return fields, {}

ZeroMass = object()

class IOHandlerGadgetBinary(IOHandlerSPH):
    _dataset_type = "gadget_binary"
    _vector_fields = (("Coordinates", 3),
                      ("Velocity", 3),
                      ("Velocities", 3),
                      ("FourMetalFractions", 4))

    # Particle types (Table 3 in GADGET-2 user guide)
    #
    # Blocks in the file:
    #   HEAD
    #   POS
    #   VEL
    #   ID
    #   MASS    (variable mass only)
    #   U       (gas only)
    #   RHO     (gas only)
    #   HSML    (gas only)
    #   POT     (only if enabled in makefile)
    #   ACCE    (only if enabled in makefile)
    #   ENDT    (only if enabled in makefile)
    #   TSTP    (only if enabled in makefile)

    _var_mass = None

    def __init__(self, ds, *args, **kwargs):
        self._vector_fields = dict(self._vector_fields)
        self._fields = ds._field_spec
        self._ptypes = ds._ptype_spec
        self.data_files = set([])
        self._format =  _get_gadget_format(ds.parameter_filename)#default gadget format 1
        super(IOHandlerGadgetBinary, self).__init__(ds, *args, **kwargs)

    @property
    def var_mass(self):
        if self._var_mass is None:
            vm = []
            for i, v in enumerate(self.ds["Massarr"]):
                if v == 0:
                    vm.append(self._ptypes[i])
            self._var_mass = tuple(vm)
        return self._var_mass

    def _read_fluid_selection(self, chunks, selector, fields, size):
        raise NotImplementedError

    def _read_particle_coords(self, chunks, ptf):
        data_files = set([])
        for chunk in chunks:
            for obj in chunk.objs:
                data_files.update(obj.data_files)
        for data_file in sorted(data_files):
            poff = data_file.field_offsets
            tp = data_file.total_particles
            f = open(data_file.filename, "rb")
            for ptype in ptf:
                # This is where we could implement sub-chunking
                f.seek(poff[ptype, "Coordinates"], os.SEEK_SET)
                pos = self._read_field_from_file(
                    f, tp[ptype], "Coordinates")
                f.seek(poff[ptype, "SmoothingLength"], os.SEEK_SET)
                hsml = self._read_field_from_file(
                    f, tp[ptype], "SmoothingLength")
                yield ptype, (pos[:, 0], pos[:, 1], pos[:, 2], hsml)
            f.close()

    def _read_particle_fields(self, chunks, ptf, selector):
        data_files = set([])
        for chunk in chunks:
            for obj in chunk.objs:
                data_files.update(obj.data_files)
        for data_file in sorted(data_files):
            poff = data_file.field_offsets
            tp = data_file.total_particles
            f = open(data_file.filename, "rb")
            for ptype, field_list in sorted(ptf.items()):
                f.seek(poff[ptype, "Coordinates"], os.SEEK_SET)
                pos = self._read_field_from_file(
                    f, tp[ptype], "Coordinates")
                f.seek(poff[ptype, "SmoothingLength"], os.SEEK_SET)
                hsml = self._read_field_from_file(
                    f, tp[ptype], "SmoothingLength")
                mask = selector.select_points(
                    pos[:, 0], pos[:, 1], pos[:, 2], hsml)
                del pos
                del hsml
                if mask is None:
                    continue
                for field in field_list:
                    if field == "Mass" and ptype not in self.var_mass:
                        data = np.empty(mask.sum(), dtype="float64")
                        m = self.ds.parameters["Massarr"][
                            self._ptypes.index(ptype)]
                        data[:] = m
                        yield (ptype, field), data
                        continue
                    f.seek(poff[ptype, field], os.SEEK_SET)
                    data = self._read_field_from_file(f, tp[ptype], field)
                    data = data[mask,...]
                    yield (ptype, field), data
            f.close()

    def _read_field_from_file(self, f, count, name):
        if count == 0: return
        if name == "ParticleIDs":
            dt = {True:'uint64', False:'uint32'}[self.ds.long_ids]
        else:
            dt = "float32"
        if name in self._vector_fields:
            count *= self._vector_fields[name]
        arr = np.fromfile(f, dtype=dt, count = count)
        if name in self._vector_fields:
            factor = self._vector_fields[name]
            arr = arr.reshape((count//factor, factor), order="C")
        return np.asarray(arr, dtype="float64")

    def _yield_coordinates(self, data_file):
        count = sum(data_file.total_particles.values())
        pos = np.empty((count, 3), dtype='float64')
        with open(data_file.filename, "rb") as f:
            # We add on an additionally 4 for the first record.
            f.seek(data_file._position_offset + 4)
            # The first total_particles * 3 values are positions
            pp = np.fromfile(f, dtype = 'float32', count = count*3)
            pp.shape = (count, 3)
        yield pp

    def _yield_field(self, data_file, field, ptypes=None):
        poff = data_file.field_offsets
        tp = data_file.total_particles
        if ptypes is None:
            ptype = None
            for t in self._ptypes:
                if tp[t] > 0:
                    ptype = t
                    break
            with open(data_file.filename, "rb") as f:
                f.seek(poff[ptype, field], os.SEEK_SET)
                pp = self._read_field_from_file(f,
                                                sum(data_file.total_particles.values()),
                                                field)
            yield pp
        else:
            plist = []
            with open(data_file.filename, "rb") as f:
                for ptype in ptypes:
                    f.seek(poff[ptype, field], os.SEEK_SET)
                    pp = self._read_field_from_file(f,
                                                    tp[ptype], 
                                                    field)
                    yield ptype, pp


    def _count_particles(self, data_file):
        npart = dict((self._ptypes[i], v)
            for i, v in enumerate(data_file.header["Npart"]))
        return npart

    # header is 256, but we have 4 at beginning and end for ints
    _field_size = 4
    def _calculate_field_offsets(self, field_list, pcount,
                                 offset, file_size = None):
        # field_list is (ftype, fname) but the blocks are ordered
        # (fname, ftype) in the file.
        pos = offset
        fs = self._field_size
        offsets = {}
        for field in self._fields:
            if field == "ParticleIDs" and self.ds.long_ids:
                fs = 8
            else:
                fs = 4
            if not isinstance(field, string_types):
                field = field[0]
            if not any( (ptype, field) in field_list
                        for ptype in self._ptypes):
                continue
            if self._format == 2:
                pos += 20 #skip block header
            elif self._format == 1:
                pos += 4
            else:
                raise RuntimeError("incorrect Gadget format %s!" % str(self._format))
            any_ptypes = False
            for ptype in self._ptypes:
                if field == "Mass" and ptype not in self.var_mass:
                    continue
                if (ptype, field) not in field_list:
                    continue
                offsets[(ptype, field)] = pos
                any_ptypes = True
                if field in self._vector_fields:
                    pos += self._vector_fields[field] * pcount[ptype] * fs
                else:
                    pos += pcount[ptype] * fs
            pos += 4
            if not any_ptypes: pos -= 8
        if file_size is not None:
            if (file_size != pos) & (self._format == 1): #ignore the rest of format 2 
                diff = file_size - pos
                possible = []
                for ptype, psize in sorted(pcount.items()):
                    if psize == 0: continue
                    if float(diff) / psize == int(float(diff)/psize):
                        possible.append(ptype)
                mylog.warning("Your Gadget-2 file may have extra " +
                              "columns or different precision! " +
                              "(%s diff => %s?)", diff, possible)
        return offsets

    def _identify_fields(self, domain):
        # We can just look at the particle counts.
        field_list = []
        tp = domain.total_particles
        for i, ptype in enumerate(self._ptypes):
            count = tp[ptype]
            if count == 0: continue
            m = domain.header["Massarr"][i]
            for field in self._fields:
                if isinstance(field, tuple):
                    field, req = field
                    if req is ZeroMass:
                        if m > 0.0 : continue
                    elif isinstance(req, tuple) and ptype in req:
                        pass
                    elif req != ptype:
                        continue
                field_list.append((ptype, field))
        return field_list, {}<|MERGE_RESOLUTION|>--- conflicted
+++ resolved
@@ -69,21 +69,15 @@
             for ptype, field_list in sorted(ptf.items()):
                 if data_file.total_particles[ptype] == 0:
                     continue
-<<<<<<< HEAD
                 x = f["/%s/Coordinates" % ptype][si:ei,0].astype("float64")
                 y = f["/%s/Coordinates" % ptype][si:ei,1].astype("float64")
                 z = f["/%s/Coordinates" % ptype][si:ei,2].astype("float64")
-                yield ptype, (x, y, z)
-=======
-                x = f["/%s/Coordinates" % ptype][:,0].astype("float64")
-                y = f["/%s/Coordinates" % ptype][:,1].astype("float64")
-                z = f["/%s/Coordinates" % ptype][:,2].astype("float64")
                 if ptype == self.ds._sph_ptype:
-                    hsml = f["/%s/SmoothingLength" % ptype][:].astype("float64")
+                    hsml = f[
+                        "/%s/SmoothingLength" % ptype][si:ei].astype("float64")
                 else:
                     hsml = 0.0
                 yield ptype, (x, y, z, hsml)
->>>>>>> d98440ca
             f.close()
 
     def _yield_coordinates(self, data_file):
@@ -115,15 +109,11 @@
                 if data_file.total_particles[ptype] == 0:
                     continue
                 g = f["/%s" % ptype]
-<<<<<<< HEAD
                 coords = g["Coordinates"][si:ei].astype("float64")
-=======
-                coords = g["Coordinates"][:].astype("float64")
                 if ptype == 'PartType0':
-                    hsmls = g["SmoothingLength"][:].astype("float64")
+                    hsmls = g["SmoothingLength"][si:ei].astype("float64")
                 else:
                     hsmls = 0.0
->>>>>>> d98440ca
                 mask = selector.select_points(
                     coords[:,0], coords[:,1], coords[:,2], hsmls)
                 del coords
