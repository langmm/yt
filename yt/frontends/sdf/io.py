--- conflicted
+++ resolved
@@ -90,12 +90,11 @@
             pos[:,0] = x[ind:ind+npart]
             pos[:,1] = y[ind:ind+npart]
             pos[:,2] = z[ind:ind+npart]
-<<<<<<< HEAD
             regions.add_data_file(pos, data_file.file_id)
             morton[ind:ind+npart] = compute_morton(
                 pos[:,0], pos[:,1], pos[:,2],
-                data_file.pf.domain_left_edge,
-                data_file.pf.domain_right_edge)
+                data_file.ds.domain_left_edge,
+                data_file.ds.domain_right_edge)
             ind += CHUNKSIZE
         return morton
 
@@ -240,20 +239,6 @@
                 data_file.pf.domain_left_edge,
                 data_file.pf.domain_right_edge)
             ind += npart
-=======
-            if np.any(pos.min(axis=0) < self.ds.domain_left_edge) or \
-               np.any(pos.max(axis=0) > self.ds.domain_right_edge):
-                raise YTDomainOverflow(pos.min(axis=0),
-                                       pos.max(axis=0),
-                                       self.ds.domain_left_edge,
-                                       self.ds.domain_right_edge)
-            regions.add_data_file(pos, data_file.file_id)
-            morton[ind:ind+npart] = compute_morton(
-                pos[:,0], pos[:,1], pos[:,2],
-                data_file.ds.domain_left_edge,
-                data_file.ds.domain_right_edge)
-            ind += CHUNKSIZE
->>>>>>> 2dd4af1f
         return morton
 
     def _count_particles(self, data_file):
