--- conflicted
+++ resolved
@@ -28,12 +28,7 @@
     
     # Check that all of this runs ok without particles
     
-<<<<<<< HEAD
-    ug0 = load_uniform_grid({"density": dens}, domain_dims, 1.0)
     ug0 = load_uniform_grid({"density": dens}, domain_dims, 1.0, nprocs=8)
-=======
-    ug0 = load_uniform_grid({"Density": dens}, domain_dims, 1.0, nprocs=8)
->>>>>>> a9df89e6
     amr0 = refine_amr(ug0, rc, fo, 3)
 
     grid_data = []
@@ -78,33 +73,19 @@
 
     # Check to make sure the fields have been defined correctly
     
-<<<<<<< HEAD
-    assert ug1._get_field_info("all", "particle_position_x").particle_type
-    assert ug1._get_field_info("all", "particle_position_y").particle_type
-    assert ug1._get_field_info("all", "particle_position_z").particle_type
-    assert ug1._get_field_info("all", "particle_mass").particle_type
-    assert not ug1._get_field_info("gas", "density").particle_type
-
-    assert ug2._get_field_info("all", "particle_position_x").particle_type
-    assert ug2._get_field_info("all", "particle_position_y").particle_type
-    assert ug2._get_field_info("all", "particle_position_z").particle_type
-    assert ug2._get_field_info("all", "particle_mass").particle_type
-    assert not ug2._get_field_info("gas", "density").particle_type
-=======
     for ptype in ("all", "io"):
         assert ug1._get_field_info(ptype, "particle_position_x").particle_type
         assert ug1._get_field_info(ptype, "particle_position_y").particle_type
         assert ug1._get_field_info(ptype, "particle_position_z").particle_type
         assert ug1._get_field_info(ptype, "particle_mass").particle_type
-    assert not ug1._get_field_info("gas", "Density").particle_type
+    assert not ug1._get_field_info("gas", "density").particle_type
 
     for ptype in ("all", "io"):
         assert ug2._get_field_info(ptype, "particle_position_x").particle_type
         assert ug2._get_field_info(ptype, "particle_position_y").particle_type
         assert ug2._get_field_info(ptype, "particle_position_z").particle_type
         assert ug2._get_field_info(ptype, "particle_mass").particle_type
-    assert not ug2._get_field_info("gas", "Density").particle_type
->>>>>>> a9df89e6
+    assert not ug2._get_field_info("gas", "density").particle_type
     
     # Now refine this
 
