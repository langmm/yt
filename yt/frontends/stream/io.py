--- conflicted
+++ resolved
@@ -22,12 +22,9 @@
 from yt.utilities.io_handler import \
     BaseIOHandler, _axis_ids
 from yt.utilities.logger import ytLogger as mylog
-<<<<<<< HEAD
 from yt.data_objects.yt_array import YTArray
-=======
 from yt.utilities.lib.geometry_utils import compute_morton
 from yt.utilities.exceptions import *
->>>>>>> 1f56f985
 
 class IOHandlerStream(BaseIOHandler):
 
