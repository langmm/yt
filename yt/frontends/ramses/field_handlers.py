--- conflicted
+++ resolved
@@ -60,12 +60,7 @@
             self.fname = full_path
         else:
             raise FileNotFoundError(
-<<<<<<< HEAD
-                "Could not find %s file (type: %s). Tried %s"
-                % (self._file_type, self.ftype, full_path)
-=======
-                f"Could not find fluid file (type: {self.ftype}). Tried {full_path}"
->>>>>>> f4b6bb75
+                f"Could not find {self._file_type} file (type: {self.ftype}). Tried {full_path}"
             )
 
         if self.file_descriptor is not None:
