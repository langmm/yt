--- conflicted
+++ resolved
@@ -63,102 +63,10 @@
     def _calculate_offsets(self, fields):
         pass
 
-<<<<<<< HEAD
-class ParticleDomainSubset(OctreeSubset):
-    pass
-
-class ParticleGeometryHandler(OctreeGeometryHandler):
-
-    def __init__(self, pf, data_style):
-        self.data_style = data_style
-        self.parameter_file = weakref.proxy(pf)
-        # for now, the hierarchy file is the parameter file!
-        self.hierarchy_filename = self.parameter_file.parameter_filename
-        self.directory = os.path.dirname(self.hierarchy_filename)
-        self.float_type = np.float64
-        super(ParticleGeometryHandler, self).__init__(pf, data_style)
-        
-    def _initialize_oct_handler(self):
-        self._setup_data_io()
-        template = self.parameter_file.domain_template
-        ndoms = self.parameter_file.domain_count
-        cls = self.parameter_file._domain_class
-        self.domains = [cls(self.parameter_file, self.io, template % {'num':i}, i)
-                        for i in range(ndoms)]
-        total_particles = sum(sum(d.total_particles.values())
-                              for d in self.domains)
-        self.oct_handler = ParticleOctreeContainer(
-            self.parameter_file.domain_dimensions/2,
-            self.parameter_file.domain_left_edge,
-            self.parameter_file.domain_right_edge)
-        self.oct_handler.n_ref = 64
-        mylog.info("Allocating for %0.3e particles", total_particles)
-        for dom in self.domains:
-            self.io._initialize_octree(dom, self.oct_handler)
-        self.oct_handler.finalize()
-        self.max_level = self.oct_handler.max_level
-        tot = self.oct_handler.linearly_count()
-        mylog.info("Identified %0.3e octs", tot)
-
-    def _detect_fields(self):
-        # TODO: Add additional fields
-        pfl = []
-        for dom in self.domains:
-            fl = self.io._identify_fields(dom)
-            dom._calculate_offsets(fl)
-            for f in fl:
-                if f not in pfl: pfl.append(f)
-        self.field_list = pfl
-        pf = self.parameter_file
-        pf.particle_types = tuple(set(pt for pt, pf in pfl))
-        pf.particle_types += ('all',)
-    
-    def _setup_classes(self):
-        dd = self._get_data_reader_dict()
-        super(ParticleGeometryHandler, self)._setup_classes(dd)
-        self.object_types.sort()
-
-    def _identify_base_chunk(self, dobj):
-        if getattr(dobj, "_chunk_info", None) is None:
-            mask = dobj.selector.select_octs(self.oct_handler)
-            counts = self.oct_handler.count_cells(dobj.selector, mask)
-            subsets = [ParticleDomainSubset(d, mask, c)
-                       for d, c in zip(self.domains, counts) if c > 0]
-            dobj._chunk_info = subsets
-            dobj.size = sum(counts)
-            dobj.shape = (dobj.size,)
-        dobj._current_chunk = list(self._chunk_all(dobj))[0]
-
-    def _chunk_all(self, dobj):
-        oobjs = getattr(dobj._current_chunk, "objs", dobj._chunk_info)
-        yield YTDataChunk(dobj, "all", oobjs, dobj.size)
-
-    def _chunk_spatial(self, dobj, ngz, sort = None):
-        sobjs = getattr(dobj._current_chunk, "objs", dobj._chunk_info)
-        for i,og in enumerate(sobjs):
-            if ngz > 0:
-                g = og.retrieve_ghost_zones(ngz, [], smoothed=True)
-            else:
-                g = og
-            size = og.cell_count
-            if size == 0: continue
-            yield YTDataChunk(dobj, "spatial", [g], size)
-
-    def _chunk_io(self, dobj):
-        oobjs = getattr(dobj._current_chunk, "objs", dobj._chunk_info)
-        for subset in oobjs:
-            yield YTDataChunk(dobj, "io", [subset], subset.cell_count)
-
-        self.gamma = 5./3.
-class GadgetBinaryDomainFile(ParticleDomainFile):
-    def __init__(self, pf, io, domain_filename, domain_id):
-        with open(domain_filename, "rb") as f:
-=======
 
 class GadgetBinaryFile(ParticleFile):
     def __init__(self, pf, io, filename, file_id):
         with open(filename, "rb") as f:
->>>>>>> 1f56f985
             self.header = read_record(f, pf._header_spec)
             self._position_offset = f.tell()
             f.seek(0, os.SEEK_END)
