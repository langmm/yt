--- conflicted
+++ resolved
@@ -77,20 +77,12 @@
                   units=r"",display_name=r"B_z")
 KnownChomboFields["Z-magnfield"]._projected_units=r""
 
-<<<<<<< HEAD
-add_chombo_field("energy-density", function=lambda a,b: None, take_log=True,
-=======
 add_chombo_field("energy-density", function=NullFunc, take_log=True,
->>>>>>> b527b30a
                  validators = [ValidateDataField("energy-density")],
                  units=r"\rm{erg}/\rm{cm}^3")
 KnownChomboFields["energy-density"]._projected_units =r""
 
-<<<<<<< HEAD
-add_chombo_field("radiation-energy-density", function=lambda a,b: None, take_log=True,
-=======
 add_chombo_field("radiation-energy-density", function=NullFunc, take_log=True,
->>>>>>> b527b30a
                  validators = [ValidateDataField("radiation-energy-density")],
                  units=r"\rm{erg}/\rm{cm}^3")
 KnownChomboFields["radiation-energy-density"]._projected_units =r""
