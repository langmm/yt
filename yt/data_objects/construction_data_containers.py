import numpy as np
from functools import wraps
import fileinput
import io
from re import finditer
from tempfile import NamedTemporaryFile, TemporaryFile
import os
import sys
import zipfile

from yt.config import ytcfg
from yt.data_objects.data_containers import \
    YTSelectionContainer1D, \
    YTSelectionContainer2D, \
    YTSelectionContainer3D
from yt.data_objects.field_data import \
    YTFieldData
from yt.funcs import \
    ensure_list, \
    mylog, \
    get_memory_usage, \
    iterable, \
    only_on_root
from yt.utilities.exceptions import \
    YTParticleDepositionNotImplemented, \
    YTNoAPIKey, \
    YTTooManyVertices
from yt.fields.field_exceptions import \
    NeedsGridType
from yt.utilities.lib.quad_tree import \
    QuadTree
from yt.utilities.lib.interpolators import \
    ghost_zone_interpolate
from yt.utilities.lib.misc_utilities import \
    fill_region, fill_region_float
from yt.utilities.lib.marching_cubes import \
    march_cubes_grid, march_cubes_grid_flux
from yt.utilities.minimal_representation import \
    MinimalProjectionData
from yt.utilities.parallel_tools.parallel_analysis_interface import \
    parallel_objects, parallel_root_only, communication_system
from yt.units.unit_object import Unit
from yt.units.yt_array import uconcatenate
import yt.geometry.particle_deposit as particle_deposit
from yt.geometry.coordinates.cartesian_coordinates import all_data
from yt.utilities.grid_data_format.writer import write_to_gdf
from yt.fields.field_exceptions import \
    NeedsOriginalGrid
from yt.frontends.stream.api import load_uniform_grid
from yt.frontends.sph.data_structures import ParticleDataset
from yt.units.yt_array import YTArray
from yt.utilities.lib.pixelization_routines import \
    pixelize_sph_kernel_arbitrary_grid, \
    interpolate_sph_grid_gather, \
    interpolate_sph_positions_gather, \
    normalization_3d_utility, \
    normalization_1d_utility
from yt.extern.tqdm import tqdm
from yt.utilities.lib.cyoctree import CyOctree

class YTStreamline(YTSelectionContainer1D):
    """
    This is a streamline, which is a set of points defined as
    being parallel to some vector field.

    This object is typically accessed through the Streamlines.path
    function.  The resulting arrays have their dimensionality
    reduced to one, and an ordered list of points at an (x,y)
    tuple along `axis` are available, as is the `t` field, which
    corresponds to a unitless measurement along the ray from start
    to end.

    Parameters
    ----------
    positions : array-like
        List of streamline positions
    length : float
        The magnitude of the distance; dts will be divided by this
    fields : list of strings, optional
        If you want the object to pre-retrieve a set of fields, supply them
        here.  This is not necessary.
    ds : dataset object
        Passed in to access the index
    kwargs : dict of items
        Any additional values are passed as field parameters that can be
        accessed by generated fields.

    Examples
    --------

    >>> from yt.visualization.api import Streamlines
    >>> streamlines = Streamlines(ds, [0.5]*3)
    >>> streamlines.integrate_through_volume()
    >>> stream = streamlines.path(0)
    >>> matplotlib.pylab.semilogy(stream['t'], stream['density'], '-x')

    """
    _type_name = "streamline"
    _con_args = ('positions',)
    sort_by = 't'
    def __init__(self, positions, length = 1.0, fields=None, ds=None, **kwargs):
        YTSelectionContainer1D.__init__(self, ds, fields, **kwargs)
        self.positions = positions
        self.dts = np.empty_like(positions[:,0])
        self.dts[:-1] = np.sqrt(np.sum((self.positions[1:]-
                                        self.positions[:-1])**2,axis=1))
        self.dts[-1] = self.dts[-1]
        self.length = length
        self.dts /= length
        self.ts = np.add.accumulate(self.dts)
        self._set_center(self.positions[0])
        self.set_field_parameter('center', self.positions[0])
        self._dts, self._ts = {}, {}
        #self._refresh_data()

    def _get_list_of_grids(self):
        # Get the value of the line at each LeftEdge and RightEdge
        LE = self.ds.grid_left_edge
        RE = self.ds.grid_right_edge
        # Check left faces first
        min_streampoint = np.min(self.positions, axis=0)
        max_streampoint = np.max(self.positions, axis=0)
        p = np.all((min_streampoint <= RE) & (max_streampoint > LE), axis=1)
        self._grids = self.index.grids[p]

    def _get_data_from_grid(self, grid, field):
        # No child masking here; it happens inside the mask cut
        mask = self._get_cut_mask(grid)
        if field == 'dts': return self._dts[grid.id]
        if field == 't': return self._ts[grid.id]
        return grid[field].flat[mask]


    def _get_cut_mask(self, grid):
        points_in_grid = np.all(self.positions > grid.LeftEdge, axis=1) & \
                         np.all(self.positions <= grid.RightEdge, axis=1)
        pids = np.where(points_in_grid)[0]
        mask = np.zeros(points_in_grid.sum(), dtype='int')
        dts = np.zeros(points_in_grid.sum(), dtype='float64')
        ts = np.zeros(points_in_grid.sum(), dtype='float64')
        for mi, (i, pos) in enumerate(zip(pids, self.positions[points_in_grid])):
            if not points_in_grid[i]: continue
            ci = ((pos - grid.LeftEdge)/grid.dds).astype('int')
            if grid.child_mask[ci[0], ci[1], ci[2]] == 0: continue
            for j in range(3):
                ci[j] = min(ci[j], grid.ActiveDimensions[j]-1)
            mask[mi] = np.ravel_multi_index(ci, grid.ActiveDimensions)
            dts[mi] = self.dts[i]
            ts[mi] = self.ts[i]
        self._dts[grid.id] = dts
        self._ts[grid.id] = ts
        return mask

class YTProj(YTSelectionContainer2D):
    _key_fields = YTSelectionContainer2D._key_fields + ['weight_field']
    _con_args = ('axis', 'field', 'weight_field')
    _container_fields = ('px', 'py', 'pdx', 'pdy', 'weight_field')

    def __init__(self, field, axis, weight_field=None, center=None, ds=None,
                 data_source=None, style=None, method="integrate",
                 field_parameters=None, max_level=None):
        super(YTProj, self).__init__(axis, ds, field_parameters)
        # Style is deprecated, but if it is set, then it trumps method
        # keyword.  TODO: Remove this keyword and this check at some point in
        # the future.
        if style is not None:
            method = style
        if method == "sum":
            self.method = "integrate"
            self._sum_only = True
        else:
            self.method = method
            self._sum_only = False
        if self.method == "mip":
            self.func = np.max
        elif self.method == "integrate":
            self.func = np.sum # for the future
        else:
            raise NotImplementedError(self.method)
        self._set_center(center)
        self._projected_units = {}
        if data_source is None: data_source = self.ds.all_data()
        if max_level is not None:
            data_source.max_level = max_level
        for k, v in data_source.field_parameters.items():
            if k not in self.field_parameters or \
              self._is_default_field_parameter(k):
                self.set_field_parameter(k, v)
        self.data_source = data_source
        if weight_field is None:
            self.weight_field = weight_field
        else:
            self.weight_field = self._determine_fields(weight_field)[0]

        field = field or []
        field = self._determine_fields(ensure_list(field))

        for f in field:
            nodal_flag = self.ds._get_field_info(f).nodal_flag
            if any(nodal_flag):
                raise RuntimeError("Nodal fields are currently not supported "
                                   "for projections.")

    @property
    def blocks(self):
        return self.data_source.blocks

    @property
    def field(self):
        return [k for k in self.field_data.keys() if k not in
                self._container_fields]

    def get_data(self, fields = None):
        fields = fields or []
        fields = self._determine_fields(ensure_list(fields))
        # We need a new tree for every single set of fields we add
        if len(fields) == 0: return
        if isinstance(self.ds, ParticleDataset):
            return
        tree = self._get_tree(len(fields))
        # This only needs to be done if we are in parallel; otherwise, we can
        # safely build the mesh as we go.
        if communication_system.communicators[-1].size > 1:
            for chunk in self.data_source.chunks([], "io", local_only = False):
                self._initialize_chunk(chunk, tree)
        _units_initialized = False
        with self.data_source._field_parameter_state(self.field_parameters):
            for chunk in parallel_objects(self.data_source.chunks(
                                          [], "io", local_only = True)):
<<<<<<< HEAD
                if _units_initialized is False:
=======
                mylog.debug("Adding chunk (%s) to tree (%0.3e GB RAM)",
                            chunk.ires.size, get_memory_usage()/1024.)
                if not _units_initialized:
>>>>>>> 34a934e0
                    self._initialize_projected_units(fields, chunk)
                    _units_initialized = True
                self._handle_chunk(chunk, fields, tree)
        # if there's less than nprocs chunks, units won't be initialized
        # on all processors, so sync with _projected_units on rank 0
        projected_units = self.comm.mpi_bcast(self._projected_units)
        self._projected_units = projected_units
        # Note that this will briefly double RAM usage
        if self.method == "mip":
            merge_style = -1
            op = "max"
        elif self.method == "integrate":
            merge_style = 1
            op = "sum"
        else:
            raise NotImplementedError
        # TODO: Add the combine operation
        xax = self.ds.coordinates.x_axis[self.axis]
        yax = self.ds.coordinates.y_axis[self.axis]
        ox = self.ds.domain_left_edge[xax].v
        oy = self.ds.domain_left_edge[yax].v
        px, py, pdx, pdy, nvals, nwvals = tree.get_all(False, merge_style)
        nvals = self.comm.mpi_allreduce(nvals, op=op)
        nwvals = self.comm.mpi_allreduce(nwvals, op=op)
        np.multiply(px, self.ds.domain_width[xax], px)
        np.add(px, ox, px)
        np.multiply(pdx, self.ds.domain_width[xax], pdx)

        np.multiply(py, self.ds.domain_width[yax], py)
        np.add(py, oy, py)
        np.multiply(pdy, self.ds.domain_width[yax], pdy)
        if self.weight_field is not None:
            # If there are 0s remaining in the weight vals
            # this will not throw an error, but silently
            # return nans for vals where dividing by 0
            # Leave as NaNs to be auto-masked by Matplotlib
            with np.errstate(invalid='ignore'):
                np.divide(nvals, nwvals[:,None], nvals)
        # We now convert to half-widths and center-points
        data = {}
        code_length = self.ds.domain_width.units
        data['px'] = self.ds.arr(px, code_length)
        data['py'] = self.ds.arr(py, code_length)
        data['weight_field'] = nwvals
        data['pdx'] = self.ds.arr(pdx, code_length)
        data['pdy'] = self.ds.arr(pdy, code_length)
        data['fields'] = nvals
        # Now we run the finalizer, which is ignored if we don't need it
        field_data = np.hsplit(data.pop('fields'), len(fields))
        for fi, field in enumerate(fields):
            mylog.debug("Setting field %s", field)
            input_units = self._projected_units[field]
            self[field] = self.ds.arr(field_data[fi].ravel(), input_units)
        for i in list(data.keys()):
            self[i] = data.pop(i)
        mylog.info("Projection completed")
        self.tree = tree

    def to_pw(self, fields=None, center='c', width=None, origin='center-window'):
        r"""Create a :class:`~yt.visualization.plot_window.PWViewerMPL` from this
        object.

        This is a bare-bones mechanism of creating a plot window from this
        object, which can then be moved around, zoomed, and on and on.  All
        behavior of the plot window is relegated to that routine.
        """
        pw = self._get_pw(fields, center, width, origin, 'Projection')
        return pw

    def plot(self, fields=None):
        if hasattr(self.data_source, "left_edge") and \
            hasattr(self.data_source, "right_edge"):
            left_edge = self.data_source.left_edge
            right_edge = self.data_source.right_edge
            center = (left_edge + right_edge)/2.0
            width = right_edge - left_edge
            xax = self.ds.coordinates.x_axis[self.axis]
            yax = self.ds.coordinates.y_axis[self.axis]
            lx, rx = left_edge[xax], right_edge[xax]
            ly, ry = left_edge[yax], right_edge[yax]
            width = (rx-lx), (ry-ly)
        else:
            width = self.ds.domain_width
            center = self.ds.domain_center
        pw = self._get_pw(fields, center, width, 'native', 'Projection')
        pw.show()
        return pw

    def _initialize_projected_units(self, fields, chunk):
        for field in self.data_source._determine_fields(fields):
            if field in self._projected_units:
                continue
            finfo = self.ds._get_field_info(*field)
            if finfo.units is None:
                # First time calling a units="auto" field, infer units and cache
                # for future field accesses.
                finfo.units = str(chunk[field].units)
            field_unit = Unit(finfo.output_units,
                              registry=self.ds.unit_registry)
            if self.method == "mip" or self._sum_only:
                path_length_unit = Unit(registry=self.ds.unit_registry)
            else:
                ax_name = self.ds.coordinates.axis_name[self.axis]
                path_element_name = ("index", "path_element_%s" % (ax_name))
                path_length_unit = self.ds.field_info[path_element_name].units
                path_length_unit = Unit(path_length_unit,
                                        registry=self.ds.unit_registry)
                # Only convert to appropriate unit system for path
                # elements that aren't angles
                if not path_length_unit.is_dimensionless:
                    path_length_unit = path_length_unit.get_base_equivalent(
                        unit_system=self.ds.unit_system)
            if self.weight_field is None:
                self._projected_units[field] = field_unit*path_length_unit
            else:
                self._projected_units[field] = field_unit

class YTParticleProj(YTProj):
    """
    A projection operation optimized for SPH particle data.
    """
    _type_name = "particle_proj"
    def __init__(self, field, axis, weight_field=None, center=None, ds=None,
                 data_source=None, style=None, method="integrate",
                 field_parameters=None, max_level=None):
        super(YTParticleProj, self).__init__(
            field, axis, weight_field, center, ds, data_source, style, method,
            field_parameters, max_level)

    def _handle_chunk(self, chunk, fields, tree):
        raise NotImplementedError("Particle projections have not yet been "
                                  "implemented")


class YTQuadTreeProj(YTProj):
    """
    This is a data object corresponding to a line integral through the
    simulation domain.

    This object is typically accessed through the `proj` object that
    hangs off of index objects.  YTQuadTreeProj is a projection of a
    `field` along an `axis`.  The field can have an associated
    `weight_field`, in which case the values are multiplied by a weight
    before being summed, and then divided by the sum of that weight; the
    two fundamental modes of operating are direct line integral (no
    weighting) and average along a line of sight (weighting.)  What makes
    `proj` different from the standard projection mechanism is that it
    utilizes a quadtree data structure, rather than the old mechanism for
    projections.  It will not run in parallel, but serial runs should be
    substantially faster.  Note also that lines of sight are integrated at
    every projected finest-level cell.

    Parameters
    ----------
    field : string
        This is the field which will be "projected" along the axis.  If
        multiple are specified (in a list) they will all be projected in
        the first pass.
    axis : int
        The axis along which to slice.  Can be 0, 1, or 2 for x, y, z.
    weight_field : string
        If supplied, the field being projected will be multiplied by this
        weight value before being integrated, and at the conclusion of the
        projection the resultant values will be divided by the projected
        `weight_field`.
    center : array_like, optional
        The 'center' supplied to fields that use it.  Note that this does
        not have to have `coord` as one value.  Strictly optional.
    data_source : `yt.data_objects.data_containers.YTSelectionContainer`, optional
        If specified, this will be the data source used for selecting
        regions to project.
    method : string, optional
        The method of projection to be performed.
        "integrate" : integration along the axis
        "mip" : maximum intensity projection
        "sum" : same as "integrate", except that we don't multiply by the path length
        WARNING: The "sum" option should only be used for uniform resolution grid
        datasets, as other datasets may result in unphysical images.
    style : string, optional
        The same as the method keyword.  Deprecated as of version 3.0.2.
        Please use method keyword instead.
    field_parameters : dict of items
        Values to be passed as field parameters that can be
        accessed by generated fields.

    Examples
    --------

    >>> ds = load("RedshiftOutput0005")
    >>> prj = ds.proj("density", 0)
    >>> print(proj["density"])
    """
    _type_name = "quad_proj"
    def __init__(self, field, axis, weight_field=None, center=None, ds=None,
                 data_source=None, style=None, method="integrate",
                 field_parameters=None, max_level=None):
        super(YTQuadTreeProj, self).__init__(
            field, axis, weight_field, center, ds, data_source, style, method,
            field_parameters, max_level)

        if not self.deserialize(field):
            self.get_data(field)
            self.serialize()

    @property
    def _mrep(self):
        return MinimalProjectionData(self)

    def hub_upload(self):
        self._mrep.upload()

    def deserialize(self, fields):
        if not ytcfg.getboolean("yt", "serialize"):
            return False
        for field in fields:
            self[field] = None
        deserialized_successfully = False
        store_file = self.ds.parameter_filename + '.yt'
        if os.path.isfile(store_file):
            deserialized_successfully = self._mrep.restore(store_file, self.ds)

            if deserialized_successfully:
                mylog.info("Using previous projection data from %s" % store_file)
                for field, field_data in self._mrep.field_data.items():
                    self[field] = field_data
        if not deserialized_successfully:
            for field in fields:
                del self[field]
        return deserialized_successfully

    def serialize(self):
        if not ytcfg.getboolean("yt", "serialize"):
            return
        self._mrep.store(self.ds.parameter_filename + '.yt')

    def _get_tree(self, nvals):
        xax = self.ds.coordinates.x_axis[self.axis]
        yax = self.ds.coordinates.y_axis[self.axis]
        xd = self.ds.domain_dimensions[xax]
        yd = self.ds.domain_dimensions[yax]
        bounds = (self.ds.domain_left_edge[xax],
                  self.ds.domain_right_edge[xax],
                  self.ds.domain_left_edge[yax],
                  self.ds.domain_right_edge[yax])
        return QuadTree(np.array([xd,yd], dtype='int64'), nvals,
                        bounds, method = self.method)

    def _initialize_chunk(self, chunk, tree):
        icoords = chunk.icoords
        xax = self.ds.coordinates.x_axis[self.axis]
        yax = self.ds.coordinates.y_axis[self.axis]
        i1 = icoords[:,xax]
        i2 = icoords[:,yax]
        ilevel = chunk.ires * self.ds.ires_factor
        tree.initialize_chunk(i1, i2, ilevel)

    def _handle_chunk(self, chunk, fields, tree):
        mylog.debug("Adding chunk (%s) to tree (%0.3e GB RAM)",
                    chunk.ires.size, get_memory_usage()/1024.)
        if self.method == "mip" or self._sum_only:
            dl = self.ds.quan(1.0, "")
        else:
            ax_name = self.ds.coordinates.axis_name[self.axis]
            dl = chunk["index", "path_element_%s" % (ax_name)]
            # This is done for cases where our path element does not have a CGS
            # equivalent.  Once "preferred units" have been implemented, this
            # will not be necessary at all, as the final conversion will occur
            # at the display layer.
            if not dl.units.is_dimensionless:
                dl.convert_to_units(self.ds.unit_system["length"])
        v = np.empty((chunk.ires.size, len(fields)), dtype="float64")
        for i, field in enumerate(fields):
            d = chunk[field] * dl
            v[:,i] = d
        if self.weight_field is not None:
            w = chunk[self.weight_field]
            np.multiply(v, w[:,None], v)
            np.multiply(w, dl, w)
        else:
            w = np.ones(chunk.ires.size, dtype="float64")
        icoords = chunk.icoords
        xax = self.ds.coordinates.x_axis[self.axis]
        yax = self.ds.coordinates.y_axis[self.axis]
        i1 = icoords[:,xax]
        i2 = icoords[:,yax]
        ilevel = chunk.ires * self.ds.ires_factor
        tree.add_chunk_to_tree(i1, i2, ilevel, v, w)

class YTCoveringGrid(YTSelectionContainer3D):
    """A 3D region with all data extracted to a single, specified
    resolution.  Left edge should align with a cell boundary, but
    defaults to the closest cell boundary.

    Parameters
    ----------
    level : int
        The resolution level data to which data will be gridded. Level
        0 is the root grid dx for that dataset.
    left_edge : array_like
        The left edge of the region to be extracted.  Specify units by supplying
        a YTArray, otherwise code length units are assumed.
    dims : array_like
        Number of cells along each axis of resulting covering_grid
    fields : array_like, optional
        A list of fields that you'd like pre-generated for your object
    num_ghost_zones : integer, optional
        The number of padding ghost zones used when accessing fields.

    Examples
    --------
    >>> cube = ds.covering_grid(2, left_edge=[0.0, 0.0, 0.0], \
    ...                          dims=[128, 128, 128])
    """
    _spatial = True
    _type_name = "covering_grid"
    _con_args = ('level', 'left_edge', 'ActiveDimensions')
    _container_fields = (("index", "dx"),
                         ("index", "dy"),
                         ("index", "dz"),
                         ("index", "x"),
                         ("index", "y"),
                         ("index", "z"))
    _base_grid = None
    def __init__(self, level, left_edge, dims, fields = None,
                 ds = None, num_ghost_zones = 0, use_pbar = True,
                 field_parameters = None):
        if field_parameters is None:
            center = None
        else:
            center = field_parameters.get("center", None)
        YTSelectionContainer3D.__init__(self,
            center, ds, field_parameters)

        self.level = level
        self.left_edge = self._sanitize_edge(left_edge)
        self.ActiveDimensions = self._sanitize_dims(dims)

        rdx = self.ds.domain_dimensions*self.ds.relative_refinement(0, level)
        rdx[np.where(np.array(dims) - 2 * num_ghost_zones <= 1)] = 1   # issue 602
        self.base_dds = self.ds.domain_width / self.ds.domain_dimensions
        self.dds = self.ds.domain_width / rdx.astype("float64")
        self.right_edge = self.left_edge + self.ActiveDimensions*self.dds
        self._num_ghost_zones = num_ghost_zones
        self._use_pbar = use_pbar
        self.global_startindex = np.rint(
            (self.left_edge-self.ds.domain_left_edge)/self.dds).astype('int64')
        self._setup_data_source()
        self.get_data(fields)

    def to_xarray(self, fields = None):
        r"""Export this fixed-resolution object to an xarray Dataset

        This function will take a regularized grid and optionally a list of
        fields and return an xarray Dataset object.  If xarray is not
        importable, this will raise ImportError.

        Parameters
        ----------
        fields : list of strings or tuple field names, default None
            If this is supplied, it is the list of fields to be exported into
            the data frame.  If not supplied, whatever fields presently exist
            will be used.

        Returns
        -------
        arr : Dataset
            The data contained in the object.

        Examples
        --------

        >>> dd = ds.r[::256j, ::256j, ::256j]
        >>> xf1 = dd.to_xarray(["density", "temperature"])
        >>> dd["velocity_magnitude"]
        >>> xf2 = dd.to_xarray()
        """
        import xarray as xr
        data = {}
        coords = {}
        for f in fields or self.field_data.keys():
            data[f] = {'dims': ('x','y','z',), 'data': self[f],
                       'attrs': {'units': str(self[f].uq)}}
        # We have our data, so now we generate both our coordinates and our metadata.
        LE = self.LeftEdge + self.dds/2.0
        RE = self.RightEdge - self.dds/2.0
        N = self.ActiveDimensions
        u = str(LE.uq)
        for i, ax in enumerate('xyz'):
            coords[ax] = {'dims': (ax,),
                          'data': np.mgrid[LE[i]:RE[i]:N[i]*1j],
                          'attrs': {'units': u}}
        return xr.Dataset.from_dict( {'data_vars': data, 'coords': coords} )

    @property
    def icoords(self):
        ic = np.indices(self.ActiveDimensions).astype("int64")
        return np.column_stack([i.ravel() + gi for i, gi in
            zip(ic, self.get_global_startindex())])

    @property
    def fwidth(self):
        fw = np.ones((self.ActiveDimensions.prod(), 3), dtype="float64")
        fw *= self.dds
        return fw

    @property
    def fcoords(self):
        LE = self.LeftEdge + self.dds/2.0
        RE = self.RightEdge - self.dds/2.0
        N = self.ActiveDimensions
        fc = np.mgrid[LE[0]:RE[0]:N[0]*1j,
                      LE[1]:RE[1]:N[1]*1j,
                      LE[2]:RE[2]:N[2]*1j]
        return np.column_stack([f.ravel() for f in fc])

    @property
    def ires(self):
        tr = np.ones(self.ActiveDimensions.prod(), dtype="int64")
        tr *= self.level
        return tr

    def set_field_parameter(self, name, val):
        super(YTCoveringGrid, self).set_field_parameter(name, val)
        if self._data_source is not None:
            self._data_source.set_field_parameter(name, val)

    def _sanitize_dims(self, dims):
        if not iterable(dims):
            dims = [dims]*len(self.ds.domain_left_edge)
        if len(dims) != len(self.ds.domain_left_edge):
            raise RuntimeError(
                "Length of dims must match the dimensionality of the dataset")
        return np.array(dims, dtype='int32')

    def _sanitize_edge(self, edge):
        if not iterable(edge):
            edge = [edge]*len(self.ds.domain_left_edge)
        if len(edge) != len(self.ds.domain_left_edge):
            raise RuntimeError(
                "Length of edges must match the dimensionality of the "
                "dataset")
        if hasattr(edge, 'units'):
            edge_units = edge.units.copy()
            edge_units.registry = self.ds.unit_registry
        else:
            edge_units = 'code_length'
        return self.ds.arr(edge, edge_units, dtype='float64')

    def _reshape_vals(self, arr):
        if len(arr.shape) == 3: return arr
        return arr.reshape(self.ActiveDimensions, order="C")

    @property
    def shape(self):
        return tuple(self.ActiveDimensions.tolist())

    def _setup_data_source(self):
        self._data_source = self.ds.region(self.center,
            self.left_edge, self.right_edge)
        self._data_source.min_level = 0
        self._data_source.max_level = self.level
        # This triggers "special" behavior in the RegionSelector to ensure we
        # select *cells* whose bounding boxes overlap with our region, not just
        # their cell centers.
        self._data_source.loose_selection = True

    def get_data(self, fields = None):
        if fields is None: return
        fields = self._determine_fields(ensure_list(fields))
        fields_to_get = [f for f in fields if f not in self.field_data]
        fields_to_get = self._identify_dependencies(fields_to_get)
        if len(fields_to_get) == 0: return
        try:
            fill, gen, part, alias = self._split_fields(fields_to_get)
        except NeedsGridType:
            if self._num_ghost_zones == 0:
                raise RuntimeError(
                    "Attempting to access a field that needs ghost zones, but "
                    "num_ghost_zones = %s. You should create the covering grid "
                    "with nonzero num_ghost_zones." % self._num_ghost_zones)
            else:
                raise

        # checking if we have a sph particles
        if len(part) == 0:
            is_sph_field = False
        else:
            is_sph_field = self.ds.field_info[part[0]].is_sph_field

        if len(part) > 0 and len(alias) == 0:
            if(is_sph_field):
                self._fill_sph_particles(fields)
                for field in fields:
                    if field in gen:
                        gen.remove(field)
            else:
                self._fill_particles(part)

        if len(fill) > 0: self._fill_fields(fill)
        for a, f in sorted(alias.items()):
            if f.sampling_type == 'particle' and not is_sph_field:
                self[a] = self._data_source[f]
            else:
                self[a] = f(self)
            self.field_data[a].convert_to_units(f.output_units)

        if len(gen) > 0:
            part_gen = []
            cell_gen = []
            for field in gen:
                finfo = self.ds.field_info[field]
                if finfo.sampling_type == 'particle':
                    part_gen.append(field)
                else:
                    cell_gen.append(field)
            self._generate_fields(cell_gen)
            for p in part_gen:
                self[p] = self._data_source[p]

    def _split_fields(self, fields_to_get):
        fill, gen = self.index._split_fields(fields_to_get)
        particles = []
        alias = {}
        for field in gen:
            finfo = self.ds._get_field_info(*field)
            if finfo._function.__name__ == "_TranslationFunc":
                alias[field] = finfo
                continue
            try:
                finfo.check_available(self)
            except NeedsOriginalGrid:
                fill.append(field)
        for field in fill:
            finfo = self.ds._get_field_info(*field)
            if finfo.sampling_type == "particle":
                particles.append(field)
        gen = [f for f in gen if f not in fill and f not in alias]
        fill = [f for f in fill if f not in particles]
        return fill, gen, particles, alias

    def _fill_particles(self, part):
        for p in part:
            self[p] = self._data_source[p]

    def _fill_sph_particles(self, fields):
        # checks that we have the field and gets information
        fields = [f for f in fields if f not in self.field_data]
        if len(fields) == 0: return

        smoothing_style = getattr(self.ds, 'sph_smoothing_style', 'scatter')
        normalize = getattr(self.ds, 'use_sph_normalization', True)

        bounds, size = self._get_grid_bounds_size()

        if smoothing_style == "scatter":
            for field in fields:
                fi = self.ds._get_field_info(field)
                ptype = fi.name[0]
                if ptype not in self.ds._sph_ptypes:
                    raise KeyError("%s is not a SPH particle type!" % ptype)
                buff = np.zeros(size, dtype="float64")
                if normalize:
                    buff_den = np.zeros(size, dtype="float64")

                pbar = tqdm(desc="Interpolating SPH field {}".format(field))
                for chunk in self._data_source.chunks([field],"io"):
                    px = chunk[(ptype,'particle_position_x')].in_base("code").d
                    py = chunk[(ptype,'particle_position_y')].in_base("code").d
                    pz = chunk[(ptype,'particle_position_z')].in_base("code").d
                    hsml = chunk[(ptype,'smoothing_length')].in_base("code").d
                    mass = chunk[(ptype,'particle_mass')].in_base("code").d
                    dens = chunk[(ptype,'density')].in_base("code").d
                    field_quantity = chunk[field].d

                    pixelize_sph_kernel_arbitrary_grid(buff, px, py, pz, hsml,
                                    mass, dens, field_quantity, bounds,
                                    pbar=pbar)
                    if normalize:
                        pixelize_sph_kernel_arbitrary_grid(buff_den, px, py, pz,
                                    hsml, mass, dens, np.ones(dens.shape[0]),
                                    bounds, pbar=pbar)

                if normalize:
                    normalization_3d_utility(buff, buff_den)

                self[field] = self.ds.arr(buff, fi.units)
                pbar.close()

        if(smoothing_style == "gather"):
            num_neighbors = getattr(self.ds, 'num_neighbors', 32)
            for field in fields:
                buff = np.zeros(size, dtype="float64")

                fields_to_get = ['particle_position', 'density', 'particle_mass',
                                 'smoothing_length', field[1]]
                all_fields = all_data(self.ds, field[0], fields_to_get, kdtree=True)

                fi = self.ds._get_field_info(field)
                interpolate_sph_grid_gather(buff, all_fields['particle_position'],
                                            bounds,
                                            all_fields['smoothing_length'],
                                            all_fields['particle_mass'],
                                            all_fields['density'],
                                            all_fields[field[1]].in_units(fi.units),
                                            self.ds.index.kdtree,
                                            use_normalization=normalize,
                                            num_neigh=num_neighbors)

                self[field] = self.ds.arr(buff, fi.units)

    def _fill_fields(self, fields):
        fields = [f for f in fields if f not in self.field_data]
        if len(fields) == 0: return
        output_fields = [np.zeros(self.ActiveDimensions, dtype="float64")
                         for field in fields]
        domain_dims = self.ds.domain_dimensions.astype("int64") \
                    * self.ds.relative_refinement(0, self.level)
        refine_by = self.ds.refine_by
        if not iterable(self.ds.refine_by):
            refine_by = [refine_by, refine_by, refine_by]
        refine_by = np.array(refine_by, dtype="i8")
        for chunk in parallel_objects(self._data_source.chunks(fields, "io")):
            input_fields = [chunk[field] for field in fields]
            # NOTE: This usage of "refine_by" is actually *okay*, because it's
            # being used with respect to iref, which is *already* scaled!
            fill_region(input_fields, output_fields, self.level,
                        self.global_startindex, chunk.icoords, chunk.ires,
                        domain_dims, refine_by)
        if self.comm.size > 1:
            for i in range(len(fields)):
                output_fields[i] = self.comm.mpi_allreduce(output_fields[i], op="sum")
        for name, v in zip(fields, output_fields):
            fi = self.ds._get_field_info(*name)
            self[name] = self.ds.arr(v, fi.units)

    def _generate_container_field(self, field):
        rv = self.ds.arr(np.ones(self.ActiveDimensions, dtype="float64"),
                             "")
        axis_name = self.ds.coordinates.axis_name
        if field == ("index", "d%s" % axis_name[0]):
            np.multiply(rv, self.dds[0], rv)
        elif field == ("index", "d%s" % axis_name[1]):
            np.multiply(rv, self.dds[1], rv)
        elif field == ("index", "d%s" % axis_name[2]):
            np.multiply(rv, self.dds[2], rv)
        elif field == ("index", axis_name[0]):
            x = np.mgrid[self.left_edge[0] + 0.5*self.dds[0]:
                         self.right_edge[0] - 0.5*self.dds[0]:
                         self.ActiveDimensions[0] * 1j]
            np.multiply(rv, x[:,None,None], rv)
        elif field == ("index", axis_name[1]):
            y = np.mgrid[self.left_edge[1] + 0.5*self.dds[1]:
                         self.right_edge[1] - 0.5*self.dds[1]:
                         self.ActiveDimensions[1] * 1j]
            np.multiply(rv, y[None,:,None], rv)
        elif field == ("index", axis_name[2]):
            z = np.mgrid[self.left_edge[2] + 0.5*self.dds[2]:
                         self.right_edge[2] - 0.5*self.dds[2]:
                         self.ActiveDimensions[2] * 1j]
            np.multiply(rv, z[None,None,:], rv)
        else:
            raise KeyError(field)
        return rv

    @property
    def LeftEdge(self):
        return self.left_edge

    @property
    def RightEdge(self):
        return self.right_edge

    def deposit(self, positions, fields = None, method = None,
                kernel_name = 'cubic'):
        cls = getattr(particle_deposit, "deposit_%s" % method, None)
        if cls is None:
            raise YTParticleDepositionNotImplemented(method)
        # We allocate number of zones, not number of octs. Everything
        # inside this is Fortran ordered because of the ordering in the
        # octree deposit routines, so we reverse it here to match the
        # convention there
        nvals = tuple(self.ActiveDimensions[::-1])
        # append a dummy dimension because we are only depositing onto
        # one grid
        op = cls(nvals + (1,), kernel_name)
        op.initialize()
        op.process_grid(self, positions, fields)
        # Fortran-ordered, so transpose.
        vals = op.finalize().transpose()
        # squeeze dummy dimension we appended above
        return np.squeeze(vals, axis=0)

    def write_to_gdf(self, gdf_path, fields, nprocs=1, field_units=None,
                     **kwargs):
        r"""
        Write the covering grid data to a GDF file.

        Parameters
        ----------
        gdf_path : string
            Pathname of the GDF file to write.
        fields : list of strings
            Fields to write to the GDF file.
        nprocs : integer, optional
            Split the covering grid into *nprocs* subgrids before
            writing to the GDF file. Default: 1
        field_units : dictionary, optional
            Dictionary of units to convert fields to. If not set, fields are
            in their default units.
        All remaining keyword arguments are passed to
        yt.utilities.grid_data_format.writer.write_to_gdf.

        Examples
        --------
        >>> cube.write_to_gdf("clumps.h5", ["density","temperature"], nprocs=16,
        ...                   overwrite=True)
        """
        data = {}
        for field in fields:
            if field in field_units:
                units = field_units[field]
            else:
                units = str(self[field].units)
            data[field] = (self[field].in_units(units).v, units)
        le = self.left_edge.v
        re = self.right_edge.v
        bbox = np.array([[l,r] for l,r in zip(le, re)])
        ds = load_uniform_grid(data, self.ActiveDimensions, bbox=bbox,
                               length_unit=self.ds.length_unit,
                               time_unit=self.ds.time_unit,
                               mass_unit=self.ds.mass_unit, nprocs=nprocs,
                               sim_time=self.ds.current_time.v)
        write_to_gdf(ds, gdf_path, **kwargs)

    def _get_grid_bounds_size(self):
        dd = self.ds.domain_width / 2**self.level
        bounds = np.zeros(6, dtype=float)

        bounds[0] = self.left_edge[0].in_base("code")
        bounds[1] = bounds[0] + dd[0].d * self.ActiveDimensions[0]
        bounds[2] = self.left_edge[1].in_base("code")
        bounds[3] = bounds[2] + dd[1].d * self.ActiveDimensions[1]
        bounds[4] = self.left_edge[2].in_base("code")
        bounds[5] = bounds[4] + dd[2].d * self.ActiveDimensions[2]
        size = np.ones(3, dtype=int) * 2**self.level

        return bounds, size

    def to_fits_data(self, fields, length_unit=None):
        r"""Export a set of gridded fields to a FITS file.

        This will export a set of FITS images of either the fields specified
        or all the fields already in the object.

        Parameters
        ----------
        fields : list of strings
            These fields will be pixelized and output. If "None", the keys of the
            FRB will be used.
        length_unit : string, optional
            the length units that the coordinates are written in. The default
            is to use the default length unit of the dataset.
        """
        from yt.visualization.fits_image import FITSImageData
        if length_unit is None:
            length_unit = self.ds.length_unit
        fields = ensure_list(fields)
        fid = FITSImageData(self, fields, length_unit=length_unit)
        return fid


class YTArbitraryGrid(YTCoveringGrid):
    """A 3D region with arbitrary bounds and dimensions.

    In contrast to the Covering Grid, this object accepts a left edge, a right
    edge, and dimensions.  This allows it to be used for creating 3D particle
    deposition fields that are independent of the underlying mesh, whether that
    is yt-generated or from the simulation data.  For example, arbitrary boxes
    around particles can be drawn and particle deposition fields can be
    created.  This object will refuse to generate any fluid fields.

    Parameters
    ----------
    left_edge : array_like
        The left edge of the region to be extracted
    right_edge : array_like
        The left edge of the region to be extracted
    dims : array_like
        Number of cells along each axis of resulting grid.

    Examples
    --------
    >>> obj = ds.arbitrary_grid([0.0, 0.0, 0.0], [0.99, 0.99, 0.99],
    ...                          dims=[128, 128, 128])
    """
    _spatial = True
    _type_name = "arbitrary_grid"
    _con_args = ('left_edge', 'right_edge', 'ActiveDimensions')
    _container_fields = (("index", "dx"),
                         ("index", "dy"),
                         ("index", "dz"),
                         ("index", "x"),
                         ("index", "y"),
                         ("index", "z"))
    def __init__(self, left_edge, right_edge, dims,
                 ds = None, field_parameters = None):
        if field_parameters is None:
            center = None
        else:
            center = field_parameters.get("center", None)
        YTSelectionContainer3D.__init__(self, center, ds, field_parameters)
        self.left_edge = self._sanitize_edge(left_edge)
        self.right_edge = self._sanitize_edge(right_edge)
        self.ActiveDimensions = self._sanitize_dims(dims)
        self.dds = self.base_dds = (self.right_edge - self.left_edge)/self.ActiveDimensions
        self.level = 99
        self._setup_data_source()

    def _fill_fields(self, fields):
        fields = [f for f in fields if f not in self.field_data]
        if len(fields) == 0: return
        # It may be faster to adapt fill_region_float to fill multiple fields
        # instead of looping here
        for field in fields:
            dest = np.zeros(self.ActiveDimensions, dtype="float64")
            for chunk in self._data_source.chunks(fields, "io"):
                fill_region_float(chunk.fcoords, chunk.fwidth, chunk[field],
                                  self.left_edge, self.right_edge, dest, 1,
                                  self.ds.domain_width,
                                  int(any(self.ds.periodicity)))
            fi = self.ds._get_field_info(field)
            self[field] = self.ds.arr(dest, fi.units)

    def _get_grid_bounds_size(self):
        bounds = np.empty(6, dtype=float)
        bounds[0] = self.left_edge[0].in_base("code")
        bounds[2] = self.left_edge[1].in_base("code")
        bounds[4] = self.left_edge[2].in_base("code")
        bounds[1] = self.right_edge[0].in_base("code")
        bounds[3] = self.right_edge[1].in_base("code")
        bounds[5] = self.right_edge[2].in_base("code")
        size = self.ActiveDimensions

        return bounds, size

class LevelState(object):
    current_dx = None
    current_dims = None
    current_level = None
    global_startindex = None
    old_global_startindex = None
    fields = None
    data_source = None

    # These are all cached here as numpy arrays, without units, in
    # code_lengths.
    domain_width = None
    domain_left_edge = None
    domain_right_edge = None
    left_edge = None
    right_edge = None
    base_dx = None
    dds = None

class YTSmoothedCoveringGrid(YTCoveringGrid):
    """A 3D region with all data extracted and interpolated to a
    single, specified resolution. (Identical to covering_grid,
    except that it interpolates.)

    Smoothed covering grids start at level 0, interpolating to
    fill the region to level 1, replacing any cells actually
    covered by level 1 data, and then recursively repeating this
    process until it reaches the specified `level`.

    Parameters
    ----------
    level : int
        The resolution level data is uniformly gridded at
    left_edge : array_like
        The left edge of the region to be extracted
    dims : array_like
        Number of cells along each axis of resulting covering_grid.
    fields : array_like, optional
        A list of fields that you'd like pre-generated for your object

    Example
    -------
    cube = ds.smoothed_covering_grid(2, left_edge=[0.0, 0.0, 0.0], \
                              dims=[128, 128, 128])
    """
    _type_name = "smoothed_covering_grid"
    filename = None
    _min_level = None
    @wraps(YTCoveringGrid.__init__)
    def __init__(self, *args, **kwargs):
        ds = kwargs['ds']
        self._base_dx = ((ds.domain_right_edge - ds.domain_left_edge) /
                         ds.domain_dimensions.astype("float64"))
        self.global_endindex = None
        YTCoveringGrid.__init__(self, *args, **kwargs)
        self._final_start_index = self.global_startindex

    def _setup_data_source(self, level_state = None):
        if level_state is None:
            super(YTSmoothedCoveringGrid, self)._setup_data_source()
            return
        # We need a buffer region to allow for zones that contribute to the
        # interpolation but are not directly inside our bounds
        level_state.data_source = self.ds.region(
            self.center,
            level_state.left_edge - level_state.current_dx,
            level_state.right_edge + level_state.current_dx)
        level_state.data_source.min_level = level_state.current_level
        level_state.data_source.max_level = level_state.current_level
        self._pdata_source = self.ds.region(
            self.center,
            level_state.left_edge - level_state.current_dx,
            level_state.right_edge + level_state.current_dx)
        self._pdata_source.min_level = level_state.current_level
        self._pdata_source.max_level = level_state.current_level

    def _compute_minimum_level(self):
        # This attempts to determine the minimum level that we should be
        # starting on for this box.  It does this by identifying the minimum
        # level that could contribute to the minimum bounding box at that
        # level; that means that all cells from coarser levels will be replaced.
        if self._min_level is not None:
            return self._min_level
        ils = LevelState()
        min_level = 0
        for l in range(self.level, 0, -1):
            dx = self._base_dx / self.ds.relative_refinement(0, l)
            start_index, end_index, dims = self._minimal_box(dx)
            ils.left_edge = start_index * dx + self.ds.domain_left_edge
            ils.right_edge = ils.left_edge + dx * dims
            ils.current_dx = dx
            ils.current_level = l
            self._setup_data_source(ils)
            # Reset the max_level
            ils.data_source.min_level = 0
            ils.data_source.max_level = l
            ils.data_source.loose_selection = False
            min_level = self.level
            for chunk in ils.data_source.chunks([], "io"):
                # With our odd selection methods, we can sometimes get no-sized ires.
                ir = chunk.ires
                if ir.size == 0: continue
                min_level = min(ir.min(), min_level)
            if min_level >= l:
                break
        self._min_level = min_level
        return min_level

    def _fill_fields(self, fields):
        fields = [f for f in fields if f not in self.field_data]
        if len(fields) == 0: return
        ls = self._initialize_level_state(fields)
        min_level = self._compute_minimum_level()
        # NOTE: This usage of "refine_by" is actually *okay*, because it's
        # being used with respect to iref, which is *already* scaled!
        refine_by = self.ds.refine_by
        if not iterable(self.ds.refine_by):
            refine_by = [refine_by, refine_by, refine_by]
        refine_by = np.array(refine_by, dtype="i8")
        for level in range(self.level + 1):
            if level < min_level:
                self._update_level_state(ls)
                continue
            nd = self.ds.dimensionality
            refinement = np.zeros_like(ls.base_dx)
            refinement += self.ds.relative_refinement(0, ls.current_level)
            refinement[nd:] = 1
            domain_dims = self.ds.domain_dimensions * refinement
            domain_dims = domain_dims.astype("int64")
            tot = ls.current_dims.prod()
            for chunk in ls.data_source.chunks(fields, "io"):
                chunk[fields[0]]
                input_fields = [chunk[field] for field in fields]
                tot -= fill_region(input_fields, ls.fields, ls.current_level,
                            ls.global_startindex, chunk.icoords,
                            chunk.ires, domain_dims, refine_by)
            if level == 0 and tot != 0:
                raise RuntimeError
            self._update_level_state(ls)
        for name, v in zip(fields, ls.fields):
            if self.level > 0:
                v = v[1:-1, 1:-1, 1:-1]
            fi = self.ds._get_field_info(*name)
            self[name] = self.ds.arr(v, fi.units)

    def _initialize_level_state(self, fields):
        ls = LevelState()
        ls.domain_width = self.ds.domain_width
        ls.domain_left_edge = self.ds.domain_left_edge
        ls.domain_right_edge = self.ds.domain_right_edge
        ls.base_dx = self._base_dx
        ls.dds = self.dds
        ls.left_edge = self.left_edge
        ls.right_edge = self.right_edge
        for att in ("domain_width", "domain_left_edge", "domain_right_edge",
                    "left_edge", "right_edge", "base_dx", "dds"):
            setattr(ls, att, getattr(ls, att).in_units("code_length").d)
        ls.current_dx = ls.base_dx
        ls.current_level = 0
        ls.global_startindex, end_index, idims = \
            self._minimal_box(ls.current_dx)
        ls.current_dims = idims.astype("int32")
        ls.left_edge = ls.global_startindex * ls.current_dx \
                     + self.ds.domain_left_edge.d
        ls.right_edge = ls.left_edge + ls.current_dims * ls.current_dx
        ls.fields = [np.zeros(idims, dtype="float64")-999 for field in fields]
        self._setup_data_source(ls)
        return ls

    def _minimal_box(self, dds):
        LL = self.left_edge.d - self.ds.domain_left_edge.d
        # Nudge in case we're on the edge
        LL += np.finfo(np.float64).eps
        LS = self.right_edge.d - self.ds.domain_left_edge.d
        LS += np.finfo(np.float64).eps
        cell_start = LL / dds  # This is the cell we're inside
        cell_end = LS / dds
        if self.level == 0:
            start_index = np.array(np.floor(cell_start), dtype="int64")
            end_index = np.array(np.ceil(cell_end), dtype="int64")
            dims = np.rint((self.ActiveDimensions * self.dds.d) / dds).astype("int64")
        else:
            # Give us one buffer
            start_index = np.rint(cell_start).astype('int64') - 1
            # How many root cells do we occupy?
            end_index = np.rint(cell_end).astype('int64')
            dims = end_index - start_index + 1
        return start_index, end_index.astype("int64"), dims.astype("int32")

    def _update_level_state(self, level_state):
        ls = level_state
        if ls.current_level >= self.level: return
        rf = float(self.ds.relative_refinement(
                    ls.current_level, ls.current_level + 1))
        ls.current_level += 1
        nd = self.ds.dimensionality
        refinement = np.zeros_like(ls.base_dx)
        refinement += self.ds.relative_refinement(0, ls.current_level)
        refinement[nd:] = 1
        ls.current_dx = ls.base_dx / refinement
        ls.old_global_startindex = ls.global_startindex
        ls.global_startindex, end_index, ls.current_dims = \
            self._minimal_box(ls.current_dx)
        ls.left_edge = ls.global_startindex * ls.current_dx \
                     + self.ds.domain_left_edge.d
        ls.right_edge = ls.left_edge + ls.current_dims * ls.current_dx
        input_left = (level_state.old_global_startindex) * rf  + 1
        new_fields = []
        for input_field in level_state.fields:
            output_field = np.zeros(ls.current_dims, dtype="float64")
            output_left = level_state.global_startindex + 0.5
            ghost_zone_interpolate(rf, input_field, input_left,
                                   output_field, output_left)
            new_fields.append(output_field)
        level_state.fields = new_fields
        self._setup_data_source(ls)

class YTSurface(YTSelectionContainer3D):
    r"""This surface object identifies isocontours on a cell-by-cell basis,
    with no consideration of global connectedness, and returns the vertices
    of the Triangles in that isocontour.

    This object simply returns the vertices of all the triangles calculated by
    the `marching cubes <https://en.wikipedia.org/wiki/Marching_cubes>`_
    algorithm; for more complex operations, such as identifying connected sets
    of cells above a given threshold, see the extract_connected_sets function.
    This is more useful for calculating, for instance, total isocontour area, or
    visualizing in an external program (such as `MeshLab
    <http://www.meshlab.net>`_.)  The object has the properties .vertices and
    will sample values if a field is requested.  The values are interpolated to
    the center of a given face.

    Parameters
    ----------
    data_source : YTSelectionContainer
        This is the object which will used as a source
    surface_field : string
        Any field that can be obtained in a data object.  This is the field
        which will be isocontoured.
    field_value : float, YTQuantity, or unit tuple
        The value at which the isocontour should be calculated.

    Examples
    --------
    This will create a data object, find a nice value in the center, and
    output the vertices to "triangles.obj" after rescaling them.

    >>> from yt.units import kpc
    >>> sp = ds.sphere("max", (10, "kpc")
    >>> surf = ds.surface(sp, "density", 5e-27)
    >>> print(surf["temperature"])
    >>> print(surf.vertices)
    >>> bounds = [(sp.center[i] - 5.0*kpc,
    ...            sp.center[i] + 5.0*kpc) for i in range(3)]
    >>> surf.export_ply("my_galaxy.ply", bounds = bounds)
    """
    _type_name = "surface"
    _con_args = ("data_source", "surface_field", "field_value")
    _container_fields = (("index", "dx"),
                         ("index", "dy"),
                         ("index", "dz"),
                         ("index", "x"),
                         ("index", "y"),
                         ("index", "z"))
    def __init__(self, data_source, surface_field, field_value, ds=None):
        self.data_source = data_source
        self.surface_field = data_source._determine_fields(surface_field)[0]
        finfo = data_source.ds.field_info[self.surface_field]
        try:
            self.field_value = field_value.to(finfo.units)
        except AttributeError:
            if isinstance(field_value, tuple):
                self.field_value = data_source.ds.quan(*field_value)
                self.field_value = self.field_value.to(finfo.units)
            else:
                self.field_value = data_source.ds.quan(field_value, finfo.units)
        self.vertex_samples = YTFieldData()
        center = data_source.get_field_parameter("center")
        super(YTSurface, self).__init__(center=center, ds=ds)

    def _generate_container_field(self, field):
        self.get_data(field)
        return self[field]

    def get_data(self, fields = None, sample_type = "face", no_ghost = False):
        if isinstance(fields, list) and len(fields) > 1:
            for field in fields: self.get_data(field)
            return
        elif isinstance(fields, list):
            fields = fields[0]
        # Now we have a "fields" value that is either a string or None
        if fields is not None:
            mylog.info("Extracting (sampling: %s)" % (fields,))
        verts = []
        samples = []
        for io_chunk in parallel_objects(self.data_source.chunks([], "io")):
            for block, mask in self.data_source.blocks:
                my_verts = self._extract_isocontours_from_grid(
                                block, self.surface_field, self.field_value,
                                mask, fields, sample_type, no_ghost=no_ghost)
                if fields is not None:
                    my_verts, svals = my_verts
                    samples.append(svals)
                verts.append(my_verts)
        verts = np.concatenate(verts).transpose()
        verts = self.comm.par_combine_object(verts, op='cat', datatype='array')
        # verts is an ndarray here and will always be in code units, so we
        # expose it in the public API as a YTArray
        self._vertices = self.ds.arr(verts, 'code_length')
        if fields is not None:
            samples = uconcatenate(samples)
            samples = self.comm.par_combine_object(samples, op='cat',
                                datatype='array')
            if sample_type == "face":
                self[fields] = samples
            elif sample_type == "vertex":
                self.vertex_samples[fields] = samples

    def _extract_isocontours_from_grid(self, grid, field, value,
                                       mask, sample_values = None,
                                       sample_type = "face",
                                       no_ghost = False):
        # TODO: check if multiple fields can be passed here
        vals = grid.get_vertex_centered_data([field], no_ghost=no_ghost)[field]
        if sample_values is not None:
            # TODO: is no_ghost=False correct here?
            svals = grid.get_vertex_centered_data([sample_values])[sample_values]
        else:
            svals = None

        sample_type = {"face": 1, "vertex": 2}[sample_type]
        my_verts = march_cubes_grid(value, vals, mask, grid.LeftEdge,
                                    grid.dds, svals, sample_type)
        return my_verts

    def calculate_flux(self, field_x, field_y, field_z, fluxing_field = None):
        r"""This calculates the flux over the surface.

        This function will conduct `Marching Cubes`_ on all the cells in a
        given data container (grid-by-grid), and then for each identified
        triangular segment of an isocontour in a given cell, calculate the
        gradient (i.e., normal) in the isocontoured field, interpolate the local
        value of the "fluxing" field, the area of the triangle, and then return:

        area * local_flux_value * (n dot v)

        Where area, local_value, and the vector v are interpolated at the barycenter
        (weighted by the vertex values) of the triangle.  Note that this
        specifically allows for the field fluxing across the surface to be
        *different* from the field being contoured.  If the fluxing_field is
        not specified, it is assumed to be 1.0 everywhere, and the raw flux
        with no local-weighting is returned.

        Additionally, the returned flux is defined as flux *into* the surface,
        not flux *out of* the surface.

        Parameters
        ----------
        field_x : string
            The x-component field
        field_y : string
            The y-component field
        field_z : string
            The z-component field
        fluxing_field : string, optional
            The field whose passage over the surface is of interest.  If not
            specified, assumed to be 1.0 everywhere.

        Returns
        -------
        flux : float
            The summed flux.  Note that it is not currently scaled; this is
            simply the code-unit area times the fields.

        References
        ----------

        .. _Marching Cubes:
            https://en.wikipedia.org/wiki/Marching_cubes

        Examples
        --------

        This will create a data object, find a nice value in the center, and
        calculate the metal flux over it.

        >>> sp = ds.sphere("max", (10, "kpc")
        >>> surf = ds.surface(sp, "density", 5e-27)
        >>> flux = surf.calculate_flux(
        ...     "velocity_x", "velocity_y", "velocity_z", "metal_density")
        """
        flux = 0.0
        mylog.info("Fluxing %s", fluxing_field)
        for io_chunk in parallel_objects(self.data_source.chunks([], "io")):
            for block, mask in self.data_source.blocks:
                flux += self._calculate_flux_in_grid(block, mask,
                        field_x, field_y, field_z, fluxing_field)
        flux = self.comm.mpi_allreduce(flux, op="sum")
        return flux

    def _calculate_flux_in_grid(self, grid, mask,
            field_x, field_y, field_z, fluxing_field = None):

        vc_fields = [self.surface_field, field_x, field_y, field_z]
        if fluxing_field is not None:
            vc_fields.append(fluxing_field)

        vc_data = grid.get_vertex_centered_data(vc_fields)
        if fluxing_field is None:
            ff = np.ones_like(vc_data[self.surface_field], dtype="float64")
        else:
            ff = vc_data[fluxing_field]
        surf_vals = vc_data[self.surface_field]
        field_x_vals = vc_data[field_x]
        field_y_vals = vc_data[field_y]
        field_z_vals = vc_data[field_z]
        ret = march_cubes_grid_flux(
            self.field_value, surf_vals, field_x_vals, field_y_vals, field_z_vals,
            ff, mask, grid.LeftEdge, grid.dds)
        # assumes all the fluxing fields have the same units
        ret_units = field_x_vals.units * ff.units * grid.dds.units**2
        ret = self.ds.arr(ret, ret_units)
        ret.convert_to_units(self.ds.unit_system[ret_units.dimensions])
        return ret

    _vertices = None
    @property
    def vertices(self):
        if self._vertices is None:
            self.get_data()
        return self._vertices

    @property
    def triangles(self):
        vv = np.empty((self.vertices.shape[1]//3, 3, 3), dtype="float64")
        vv = self.ds.arr(vv, self.vertices.units)
        for i in range(3):
            for j in range(3):
                vv[:,i,j] = self.vertices[j,i::3]
        return vv

    _surface_area = None
    @property
    def surface_area(self):
        if self._surface_area is not None:
            return self._surface_area
        tris = self.triangles
        x = tris[:, 1, :] - tris[:, 0, :]
        y = tris[:, 2, :] - tris[:, 0, :]
        areas = (x[:, 1]*y[:, 2] - x[:, 2]*y[:, 1])**2
        np.add(areas, (x[:, 2]*y[:, 0] - x[:, 0]*y[:, 2])**2, out=areas)
        np.add(areas, (x[:, 0]*y[:, 1] - x[:, 1]*y[:, 0])**2, out=areas)
        np.sqrt(areas, out=areas)
        self._surface_area = 0.5*areas.sum()
        return self._surface_area

    def export_obj(self, filename, transparency = 1.0, dist_fac = None,
                   color_field = None, emit_field = None, color_map = None,
                   color_log = True, emit_log = True, plot_index = None,
                   color_field_max = None, color_field_min = None,
                   emit_field_max = None, emit_field_min = None):
        r"""Export the surface to the OBJ format

        Suitable for visualization in many different programs (e.g., Blender).
        NOTE: this exports an .obj file and an .mtl file, both with the general
        'filename' as a prefix.  The .obj file points to the .mtl file in its
        header, so if you move the 2 files, make sure you change the .obj header
        to account for this. ALSO NOTE: the emit_field needs to be a combination
        of the other 2 fields used to have the emissivity track with the color.

        Parameters
        ----------

        filename : string
            The file this will be exported to.  This cannot be a file-like
            object. If there are no file extentions included - both obj & mtl
            files are created.
        transparency : float
            This gives the transparency of the output surface plot.  Values
            from 0.0 (invisible) to 1.0 (opaque).
        dist_fac : float
            Divide the axes distances by this amount.
        color_field : string
            Should a field be sample and colormapped?
        emit_field : string
            Should we track the emissivity of a field? This should be a
            combination of the other 2 fields being used.
        color_map : string
            Which color map should be applied?
        color_log : bool
            Should the color field be logged before being mapped?
        emit_log : bool
            Should the emitting field be logged before being mapped?
        plot_index : integer
            Index of plot for multiple plots.  If none, then only 1 plot.
        color_field_max : float
            Maximum value of the color field across all surfaces.
        color_field_min : float
            Minimum value of the color field across all surfaces.
        emit_field_max : float
            Maximum value of the emitting field across all surfaces.
        emit_field_min : float
            Minimum value of the emitting field across all surfaces.

        Examples
        --------

        >>> sp = ds.sphere("max", (10, "kpc"))
        >>> trans = 1.0
        >>> surf = ds.surface(sp, "density", 5e-27)
        >>> surf.export_obj("my_galaxy", transparency=trans)

        >>> sp = ds.sphere("max", (10, "kpc"))
        >>> mi, ma = sp.quantities.extrema('temperature')
        >>> rhos = [1e-24, 1e-25]
        >>> trans = [0.5, 1.0]
        >>> for i, r in enumerate(rhos):
        ...     surf = ds.surface(sp,'density',r)
        ...     surf.export_obj("my_galaxy", transparency=trans[i],
        ...                      color_field='temperature'
        ...                      plot_index = i, color_field_max = ma,
        ...                      color_field_min = mi)

        >>> sp = ds.sphere("max", (10, "kpc"))
        >>> rhos = [1e-24, 1e-25]
        >>> trans = [0.5, 1.0]
        >>> def _Emissivity(field, data):
        ...     return (data['density']*data['density'] *
        ...             np.sqrt(data['temperature']))
        >>> ds.add_field("emissivity", function=_Emissivity,
        ...              sampling_type='cell', units=r"g**2*sqrt(K)/cm**6")
        >>> for i, r in enumerate(rhos):
        ...     surf = ds.surface(sp,'density',r)
        ...     surf.export_obj("my_galaxy", transparency=trans[i],
        ...                      color_field='temperature',
        ...                      emit_field='emissivity',
        ...                      plot_index = i)

        """
        if color_map is None:
            color_map = ytcfg.get("yt", "default_colormap")
        if self.vertices is None:
            if color_field is not None:
                self.get_data(color_field,"face")
        elif color_field is not None:
            if color_field not in self.field_data:
                self[color_field]
        if color_field is None:
            self.get_data(self.surface_field,'face')
        if emit_field is not None:
            if color_field not in self.field_data:
                self[emit_field]
        only_on_root(self._export_obj, filename, transparency, dist_fac, color_field, emit_field,
                             color_map, color_log, emit_log, plot_index, color_field_max,
                             color_field_min, emit_field_max, emit_field_min)

    def _color_samples_obj(self, cs, em, color_log, emit_log, color_map, arr,
                           color_field_max, color_field_min, color_field,
                           emit_field_max, emit_field_min, emit_field): # this now holds for obj files
        if color_field is not None:
            if color_log: cs = np.log10(cs)
        if emit_field is not None:
            if emit_log: em = np.log10(em)
        if color_field is not None:
            if color_field_min is None:
                if sys.version_info > (3, ):
                    cs = [float(field) for field in cs]
                    cs = np.array(cs)
                mi = cs.min()
            else:
                mi = color_field_min
                if color_log: mi = np.log10(mi)
            if color_field_max is None:
                if sys.version_info > (3, ):
                    cs = [float(field) for field in cs]
                    cs = np.array(cs)
                ma = cs.max()
            else:
                ma = color_field_max
                if color_log: ma = np.log10(ma)
            cs = (cs - mi) / (ma - mi)
        else:
            cs[:] = 1.0
        # to get color indicies for OBJ formatting
        from yt.visualization._colormap_data import color_map_luts
        lut = color_map_luts[color_map]
        x = np.mgrid[0.0:1.0:lut[0].shape[0]*1j]
        arr["cind"][:] = (np.interp(cs,x,x)*(lut[0].shape[0]-1)).astype("uint8")
        # now, get emission
        if emit_field is not None:
            if emit_field_min is None:
                if sys.version_info > (3, ):
                    em = [float(field) for field in em]
                    em = np.array(em)
                emi = em.min()
            else:
                emi = emit_field_min
                if emit_log: emi = np.log10(emi)
            if emit_field_max is None:
                if sys.version_info > (3, ):
                    em = [float(field) for field in em]
                    em = np.array(em)
                ema = em.max()
            else:
                ema = emit_field_max
                if emit_log: ema = np.log10(ema)
            em = (em - emi)/(ema - emi)
            x = np.mgrid[0.0:255.0:2j] # assume 1 emissivity per color
            arr["emit"][:] = (np.interp(em,x,x))*2.0 # for some reason, max emiss = 2
        else:
            arr["emit"][:] = 0.0


    @parallel_root_only
    def _export_obj(self, filename, transparency, dist_fac = None,
                    color_field = None, emit_field = None, color_map = None,
                    color_log = True, emit_log = True, plot_index = None,
                    color_field_max = None, color_field_min = None,
                    emit_field_max = None, emit_field_min = None):
        if color_map is None:
            color_map = ytcfg.get("yt", "default_colormap")
        if plot_index is None:
            plot_index = 0
        if isinstance(filename, io.IOBase):
            fobj = filename + '.obj'
            fmtl = filename + '.mtl'
        else:
            if plot_index == 0:
                fobj = open(filename + '.obj', "w")
                fmtl = open(filename + '.mtl', 'w')
                cc = 1
            else:
                # read in last vertex
                linesave = ''
                for line in fileinput.input(filename + '.obj'):
                    if line[0] == 'f':
                        linesave = line
                p = [m.start() for m in finditer(' ', linesave)]
                cc = int(linesave[p[len(p)-1]:])+1
                fobj = open(filename + '.obj', "a")
                fmtl = open(filename + '.mtl', 'a')
        ftype = [("cind", "uint8"), ("emit", "float")]
        vtype = [("x","float"),("y","float"), ("z","float")]
        if plot_index == 0:
            fobj.write("# yt OBJ file\n")
            fobj.write("# www.yt-project.org\n")
            fobj.write("mtllib " + filename + '.mtl\n\n')  # use this material file for the faces
            fmtl.write("# yt MLT file\n")
            fmtl.write("# www.yt-project.org\n\n")
        #(0) formulate vertices
        nv = self.vertices.shape[1] # number of groups of vertices
        f = np.empty(nv//self.vertices.shape[0], dtype=ftype) # store sets of face colors
        v = np.empty(nv, dtype=vtype) # stores vertices
        if color_field is not None:
            cs = self[color_field]
        else:
            cs = np.empty(self.vertices.shape[1]//self.vertices.shape[0])
        if emit_field is not None:
            em = self[emit_field]
        else:
            em = np.empty(self.vertices.shape[1]//self.vertices.shape[0])
        self._color_samples_obj(cs, em, color_log, emit_log, color_map, f,
                                color_field_max, color_field_min,  color_field,
                                emit_field_max, emit_field_min, emit_field) # map color values to color scheme
        from yt.visualization._colormap_data import color_map_luts # import colors for mtl file
        lut = color_map_luts[color_map] # enumerate colors
        # interpolate emissivity to enumerated colors
        emiss = np.interp(np.mgrid[0:lut[0].shape[0]],np.mgrid[0:len(cs)],f["emit"][:])
        if dist_fac is None: # then normalize by bounds
            DLE = self.pf.domain_left_edge
            DRE = self.pf.domain_right_edge
            bounds = [(DLE[i], DRE[i]) for i in range(3)]
            for i, ax in enumerate("xyz"):
                # Do the bounds first since we cast to f32
                tmp = self.vertices[i,:]
                np.subtract(tmp, bounds[i][0], tmp)
                w = bounds[i][1] - bounds[i][0]
                np.divide(tmp, w, tmp)
                np.subtract(tmp, 0.5, tmp) # Center at origin.
                v[ax][:] = tmp
        else:
            for i, ax in enumerate("xyz"):
                tmp = self.vertices[i,:]
                np.divide(tmp, dist_fac, tmp)
                v[ax][:] = tmp
        #(1) write all colors per surface to mtl file
        for i in range(0,lut[0].shape[0]):
            omname = "material_" + str(i) + '_' + str(plot_index)  # name of the material
            fmtl.write("newmtl " + omname +'\n') # the specific material (color) for this face
            fmtl.write("Ka %.6f %.6f %.6f\n" %(0.0, 0.0, 0.0)) # ambient color, keep off
            fmtl.write("Kd %.6f %.6f %.6f\n" %(lut[0][i], lut[1][i], lut[2][i])) # color of face
            fmtl.write("Ks %.6f %.6f %.6f\n" %(0.0, 0.0, 0.0)) # specular color, keep off
            fmtl.write("d %.6f\n" %(transparency))  # transparency
            fmtl.write("em %.6f\n" %(emiss[i])) # emissivity per color
            fmtl.write("illum 2\n") # not relevant, 2 means highlights on?
            fmtl.write("Ns %.6f\n\n" %(0.0)) #keep off, some other specular thing
        #(2) write vertices
        for i in range(0,self.vertices.shape[1]):
            fobj.write("v %.6f %.6f %.6f\n" %(v["x"][i], v["y"][i], v["z"][i]))
        fobj.write("#done defining vertices\n\n")
        #(3) define faces and materials for each face
        for i in range(0,self.triangles.shape[0]):
            omname = 'material_' + str(f["cind"][i]) + '_' + str(plot_index) # which color to use
            fobj.write("usemtl " + omname + '\n') # which material to use for this face (color)
            fobj.write("f " + str(cc) + ' ' + str(cc+1) + ' ' + str(cc+2) + '\n\n') # vertices to color
            cc = cc+3
        fmtl.close()
        fobj.close()


    def export_blender(self,  transparency = 1.0, dist_fac = None,
                   color_field = None, emit_field = None, color_map = None,
                   color_log = True, emit_log = True, plot_index = None,
                   color_field_max = None, color_field_min = None,
                   emit_field_max = None, emit_field_min = None):
        r"""This exports the surface to the OBJ format, suitable for visualization
        in many different programs (e.g., Blender).  NOTE: this exports an .obj file
        and an .mtl file, both with the general 'filename' as a prefix.
        The .obj file points to the .mtl file in its header, so if you move the 2
        files, make sure you change the .obj header to account for this. ALSO NOTE:
        the emit_field needs to be a combination of the other 2 fields used to
        have the emissivity track with the color.

        Parameters
        ----------
        filename : string
            The file this will be exported to.  This cannot be a file-like object.
            Note - there are no file extentions included - both obj & mtl files
            are created.
        transparency : float
            This gives the transparency of the output surface plot.  Values
            from 0.0 (invisible) to 1.0 (opaque).
        dist_fac : float
            Divide the axes distances by this amount.
        color_field : string
            Should a field be sample and colormapped?
        emit_field : string
            Should we track the emissivity of a field?
              NOTE: this should be a combination of the other 2 fields being used.
        color_map : string
            Which color map should be applied?
        color_log : bool
            Should the color field be logged before being mapped?
        emit_log : bool
            Should the emitting field be logged before being mapped?
        plot_index : integer
            Index of plot for multiple plots.  If none, then only 1 plot.
        color_field_max : float
            Maximum value of the color field across all surfaces.
        color_field_min : float
            Minimum value of the color field across all surfaces.
        emit_field_max : float
            Maximum value of the emitting field across all surfaces.
        emit_field_min : float
            Minimum value of the emitting field across all surfaces.

        Examples
        --------

        >>> sp = ds.sphere("max", (10, "kpc"))
        >>> trans = 1.0
        >>> surf = ds.surface(sp, "density", 5e-27)
        >>> surf.export_obj("my_galaxy", transparency=trans)

        >>> sp = ds.sphere("max", (10, "kpc"))
        >>> mi, ma = sp.quantities.extrema('temperature')[0]
        >>> rhos = [1e-24, 1e-25]
        >>> trans = [0.5, 1.0]
        >>> for i, r in enumerate(rhos):
        ...     surf = ds.surface(sp,'density',r)
        ...     surf.export_obj("my_galaxy", transparency=trans[i],
        ...                      color_field='temperature',
        ...                      plot_index = i, color_field_max = ma,
        ...                      color_field_min = mi)

        >>> sp = ds.sphere("max", (10, "kpc"))
        >>> rhos = [1e-24, 1e-25]
        >>> trans = [0.5, 1.0]
        >>> def _Emissivity(field, data):
        ...     return (data['density']*data['density']*np.sqrt(data['temperature']))
        >>> ds.add_field("emissivity", function=_Emissivity, units="g / cm**6")
        >>> for i, r in enumerate(rhos):
        ...     surf = ds.surface(sp,'density',r)
        ...     surf.export_obj("my_galaxy", transparency=trans[i],
        ...                      color_field='temperature', emit_field = 'emissivity',
        ...                      plot_index = i)

        """
        if color_map is None:
            color_map = ytcfg.get("yt", "default_colormap")
        if self.vertices is None:
            if color_field is not None:
                self.get_data(color_field,"face")
        elif color_field is not None:
            if color_field not in self.field_data:
                self[color_field]
        if color_field is None:
            self.get_data(self.surface_field,'face')
        if emit_field is not None:
            if color_field not in self.field_data:
                self[emit_field]
        fullverts, colors, alpha, emisses, colorindex = only_on_root(self._export_blender,
                                                                transparency, dist_fac, color_field, emit_field,
                                                                color_map, color_log, emit_log, plot_index,
                                                                color_field_max,
                                                                color_field_min, emit_field_max, emit_field_min)
        return fullverts, colors, alpha, emisses, colorindex

    def _export_blender(self, transparency, dist_fac = None,
                    color_field = None, emit_field = None, color_map = None,
                    color_log = True, emit_log = True, plot_index = None,
                    color_field_max = None, color_field_min = None,
                    emit_field_max = None, emit_field_min = None):
        if color_map is None:
            color_map = ytcfg.get("yt", "default_colormap")
        if plot_index is None:
            plot_index = 0
        ftype = [("cind", "uint8"), ("emit", "float")]
        vtype = [("x","float"),("y","float"), ("z","float")]
        #(0) formulate vertices
        nv = self.vertices.shape[1] # number of groups of vertices
        f = np.empty(nv/self.vertices.shape[0], dtype=ftype) # store sets of face colors
        v = np.empty(nv, dtype=vtype) # stores vertices
        if color_field is not None:
            cs = self[color_field]
        else:
            cs = np.empty(self.vertices.shape[1]/self.vertices.shape[0])
        if emit_field is not None:
            em = self[emit_field]
        else:
            em = np.empty(self.vertices.shape[1]/self.vertices.shape[0])
        self._color_samples_obj(cs, em, color_log, emit_log, color_map, f,
                                color_field_max, color_field_min, color_field,
                                emit_field_max, emit_field_min, emit_field) # map color values to color scheme
        from yt.visualization._colormap_data import color_map_luts # import colors for mtl file
        lut = color_map_luts[color_map] # enumerate colors
        # interpolate emissivity to enumerated colors
        emiss = np.interp(np.mgrid[0:lut[0].shape[0]],np.mgrid[0:len(cs)],f["emit"][:])
        if dist_fac is None: # then normalize by bounds
            DLE = self.ds.domain_left_edge
            DRE = self.ds.domain_right_edge
            bounds = [(DLE[i], DRE[i]) for i in range(3)]
            for i, ax in enumerate("xyz"):
                # Do the bounds first since we cast to f32
                tmp = self.vertices[i,:]
                np.subtract(tmp, bounds[i][0], tmp)
                w = bounds[i][1] - bounds[i][0]
                np.divide(tmp, w, tmp)
                np.subtract(tmp, 0.5, tmp) # Center at origin.
                v[ax][:] = tmp
        else:
            for i, ax in enumerate("xyz"):
                tmp = self.vertices[i,:]
                np.divide(tmp, dist_fac, tmp)
                v[ax][:] = tmp
        return v, lut, transparency, emiss, f['cind']


    def export_ply(self, filename, bounds = None, color_field = None,
                   color_map = None, color_log = True, sample_type = "face",
                   no_ghost=False):
        r"""This exports the surface to the PLY format, suitable for visualization
        in many different programs (e.g., MeshLab).

        Parameters
        ----------
        filename : string
            The file this will be exported to.  This cannot be a file-like object.
        bounds : list of tuples
            The bounds the vertices will be normalized to.  This is of the format:
            [(xmin, xmax), (ymin, ymax), (zmin, zmax)].  Defaults to the full
            domain.
        color_field : string
            Should a field be sample and colormapped?
        color_map : string
            Which color map should be applied?
        color_log : bool
            Should the color field be logged before being mapped?

        Examples
        --------

        >>> from yt.units import kpc
        >>> sp = ds.sphere("max", (10, "kpc")
        >>> surf = ds.surface(sp, "density", 5e-27)
        >>> print(surf["temperature"])
        >>> print(surf.vertices)
        >>> bounds = [(sp.center[i] - 5.0*kpc,
        ...            sp.center[i] + 5.0*kpc) for i in range(3)]
        >>> surf.export_ply("my_galaxy.ply", bounds = bounds)
        """
        if color_map is None:
            color_map = ytcfg.get("yt", "default_colormap")
        if self.vertices is None:
            self.get_data(color_field, sample_type, no_ghost=no_ghost)
        elif color_field is not None:
            if sample_type == "face" and \
                color_field not in self.field_data:
                self[color_field]
            elif (sample_type == "vertex" and
                  color_field not in self.vertex_samples):
                self.get_data(color_field, sample_type, no_ghost=no_ghost)
        self._export_ply(filename, bounds, color_field, color_map, color_log,
                         sample_type)

    def _color_samples(self, cs, color_log, color_map, arr):
        if color_log: cs = np.log10(cs)
        mi, ma = cs.min(), cs.max()
        cs = (cs - mi) / (ma - mi)
        from yt.visualization.image_writer import map_to_colors
        cs = map_to_colors(cs, color_map)
        arr["red"][:] = cs[0,:,0]
        arr["green"][:] = cs[0,:,1]
        arr["blue"][:] = cs[0,:,2]

    @parallel_root_only
    def _export_ply(self, filename, bounds = None, color_field = None,
                   color_map = None, color_log = True, sample_type = "face"):
        if color_map is None:
            color_map = ytcfg.get("yt", "default_colormap")
        if hasattr(filename, 'read'):
            f = filename
        else:
            f = open(filename, "wb")
        if bounds is None:
            DLE = self.ds.domain_left_edge
            DRE = self.ds.domain_right_edge
            bounds = [(DLE[i], DRE[i]) for i in range(3)]
        elif any([not all([isinstance(be, YTArray) for be in b])
                  for b in bounds]):
            bounds = [tuple(be if isinstance(be, YTArray) else
                            self.ds.quan(be, 'code_length') for be in b)
                      for b in bounds]
        nv = self.vertices.shape[1]
        vs = [("x", "<f"), ("y", "<f"), ("z", "<f"),
              ("red", "uint8"), ("green", "uint8"), ("blue", "uint8") ]
        fs = [("ni", "uint8"), ("v1", "<i4"), ("v2", "<i4"), ("v3", "<i4"),
              ("red", "uint8"), ("green", "uint8"), ("blue", "uint8") ]
        f.write(b"ply\n")
        f.write(b"format binary_little_endian 1.0\n")
        line = "element vertex %i\n" % (nv)
        f.write(line.encode("latin-1"))
        f.write(b"property float x\n")
        f.write(b"property float y\n")
        f.write(b"property float z\n")
        if color_field is not None and sample_type == "vertex":
            f.write(b"property uchar red\n")
            f.write(b"property uchar green\n")
            f.write(b"property uchar blue\n")
            v = np.empty(self.vertices.shape[1], dtype=vs)
            cs = self.vertex_samples[color_field]
            self._color_samples(cs, color_log, color_map, v)
        else:
            v = np.empty(self.vertices.shape[1], dtype=vs[:3])
        line = "element face %i\n" % (nv / 3)
        f.write(line.encode("latin-1"))
        f.write(b"property list uchar int vertex_indices\n")
        if color_field is not None and sample_type == "face":
            f.write(b"property uchar red\n")
            f.write(b"property uchar green\n")
            f.write(b"property uchar blue\n")
            # Now we get our samples
            cs = self[color_field]
            arr = np.empty(cs.shape[0], dtype=np.dtype(fs))
            self._color_samples(cs, color_log, color_map, arr)
        else:
            arr = np.empty(nv//3, np.dtype(fs[:-3]))
        for i, ax in enumerate("xyz"):
            # Do the bounds first since we cast to f32
            tmp = self.vertices[i,:]
            np.subtract(tmp, bounds[i][0], tmp)
            w = bounds[i][1] - bounds[i][0]
            np.divide(tmp, w, tmp)
            np.subtract(tmp, 0.5, tmp) # Center at origin.
            v[ax][:] = tmp
        f.write(b"end_header\n")
        v.tofile(f)
        arr["ni"][:] = 3
        vi = np.arange(nv, dtype="<i")
        vi.shape = (nv//3, 3)
        arr["v1"][:] = vi[:,0]
        arr["v2"][:] = vi[:,1]
        arr["v3"][:] = vi[:,2]
        arr.tofile(f)
        if filename is not f:
            f.close()

    def export_sketchfab(self, title, description, api_key = None,
                            color_field = None, color_map = None,
                            color_log = True, bounds = None, no_ghost = False):
        r"""This exports Surfaces to SketchFab.com, where they can be viewed
        interactively in a web browser.

        SketchFab.com is a proprietary web service that provides WebGL
        rendering of models.  This routine will use temporary files to
        construct a compressed binary representation (in .PLY format) of the
        Surface and any optional fields you specify and upload it to
        SketchFab.com.  It requires an API key, which can be found on your
        SketchFab.com dashboard.  You can either supply the API key to this
        routine directly or you can place it in the variable
        "sketchfab_api_key" in your ~/.config/yt/ytrc file.  This function is
        parallel-safe.

        Parameters
        ----------
        title : string
            The title for the model on the website
        description : string
            How you want the model to be described on the website
        api_key : string
            Optional; defaults to using the one in the config file
        color_field : string
            If specified, the field by which the surface will be colored
        color_map : string
            The name of the color map to use to map the color field
        color_log : bool
            Should the field be logged before being mapped to RGB?
        bounds : list of tuples
            [ (xmin, xmax), (ymin, ymax), (zmin, zmax) ] within which the model
            will be scaled and centered.  Defaults to the full domain.

        Returns
        -------
        URL : string
            The URL at which your model can be viewed.

        Examples
        --------

        >>> from yt.units import kpc
        >>> dd = ds.sphere("max", (200, "kpc"))
        >>> rho = 5e-27
        >>> bounds = [(dd.center[i] - 100.0*kpc,
        ...            dd.center[i] + 100.0*kpc) for i in range(3)]
        ...
        >>> surf = ds.surface(dd, "density", rho)
        >>> rv = surf.export_sketchfab(
        ...     title = "Testing Upload",
        ...     description = "A simple test of the uploader",
        ...     color_field = "temperature",
        ...     color_map = "hot",
        ...     color_log = True,
        ...     bounds = bounds)
        ...
        """
        if color_map is None:
            color_map = ytcfg.get("yt", "default_colormap")
        api_key = api_key or ytcfg.get("yt","sketchfab_api_key")
        if api_key in (None, "None"):
            raise YTNoAPIKey("SketchFab.com", "sketchfab_api_key")

        ply_file = TemporaryFile()
        self.export_ply(ply_file, bounds, color_field, color_map, color_log,
                        sample_type = "vertex", no_ghost = no_ghost)
        ply_file.seek(0)
        # Greater than ten million vertices and we throw an error but dump
        # to a file.
        if self.vertices.shape[1] > 1e7:
            tfi = 0
            fn = "temp_model_%03i.ply" % tfi
            while os.path.exists(fn):
                fn = "temp_model_%03i.ply" % tfi
                tfi += 1
            open(fn, "wb").write(ply_file.read())
            raise YTTooManyVertices(self.vertices.shape[1], fn)

        zfs = NamedTemporaryFile(suffix='.zip')
        with zipfile.ZipFile(zfs, "w", zipfile.ZIP_DEFLATED) as zf:
            zf.writestr("yt_export.ply", ply_file.read())
        zfs.seek(0)

        zfs.seek(0)
        data = {
            'token': api_key,
            'name': title,
            'description': description,
            'tags': "yt",
        }
        files = {
            'modelFile': zfs
        }
        upload_id = self._upload_to_sketchfab(data, files)
        upload_id = self.comm.mpi_bcast(upload_id, root = 0)
        return upload_id

    @parallel_root_only
    def _upload_to_sketchfab(self, data, files):
        import requests
        SKETCHFAB_DOMAIN = 'sketchfab.com'
        SKETCHFAB_API_URL = 'https://api.{}/v2/models'.format(SKETCHFAB_DOMAIN)
        SKETCHFAB_MODEL_URL = 'https://{}/models/'.format(SKETCHFAB_DOMAIN)

        try:
            r = requests.post(SKETCHFAB_API_URL, data=data, files=files, verify=False)
        except requests.exceptions.RequestException as e:
            mylog.error("An error occured: {}".format(e))
            return

        result = r.json()

        if r.status_code != requests.codes.created:
            mylog.error("Upload to SketchFab failed with error: {}".format(result))
            return

        model_uid = result['uid']
        model_url = SKETCHFAB_MODEL_URL + model_uid
        if model_uid:
            mylog.info("Model uploaded to: {}".format(model_url))
        else:
            mylog.error("Problem uploading.")

        return model_uid

class YTOctree(YTSelectionContainer3D):
    """A 3D region with all the data filled into an octree. This container
    will mean deposit particle fields onto octs using a kernel and SPH
    smoothing.

    Parameters
    ----------
    right_edge : array_like
        The right edge of the region to be extracted.  Specify units by supplying
        a YTArray, otherwise code length units are assumed.
    left_edge : array_like
        The left edge of the region to be extracted.  Specify units by supplying
        a YTArray, otherwise code length units are assumed.
    n_ref: int
        This is the maximum number of particles per leaf in the resulting
        octree.
    over_refine_factor: int
        Each leaf has a number of cells, the number of cells is equal to
        2**(3*over_refine_factor)
    density_factor: int
        This tells the tree that each node must divide into
        2**(3*density_factor) children if it contains more particles than n_ref
    ptypes: list
        This is the type of particles to include when building the tree. This
        will default to all particles

    Examples
    --------

    octree = ds.octree(n_ref=64, over_refine_factor=2)
    x_positions_of_cells = octree[('index', 'x')]
    y_positions_of_cells = octree[('index', 'y')]
    z_positions_of_cells = octree[('index', 'z')]
    density_of_gas_in_cells = octree[('gas', 'density')]

    """
    _spatial = True
    _type_name = "octree"
    _con_args = ('left_edge', 'right_edge', 'n_ref')
    _container_fields = (("index", "dx"),
                         ("index", "dy"),
                         ("index", "dz"),
                         ("index", "x"),
                         ("index", "y"),
                         ("index", "z"))
    def __init__(self, left_edge=None, right_edge=None, n_ref=32, over_refine_factor=1,
                 density_factor=1, ptypes = None, force_build=False, ds = None,
                 field_parameters = None):
        if field_parameters is None:
            center = None
        else:
            center = field_parameters.get("center", None)
        YTSelectionContainer3D.__init__(self,
            center, ds, field_parameters)

        self.left_edge = self._sanitize_edge(left_edge, ds.domain_left_edge)
        self.right_edge = self._sanitize_edge(right_edge, ds.domain_right_edge)
        self.n_ref = n_ref
        self.density_factor = density_factor
        self.over_refine_factor = over_refine_factor
        self.ptypes = self._sanitize_ptypes(ptypes)

        self._setup_data_source()
        self.tree

    def __eq__(self, other):
        return self.tree == other.tree

    def _generate_tree(self, fname = None):
        positions = []
        for ptype in self.ptypes:
            positions.append(self._data_source[(ptype,
                             'particle_position')].in_units("code_length").d)
        positions = np.concatenate(positions)

        if positions == []:
            self._octree = None
            return

        mylog.info('Allocating Octree for %s particles' % positions.shape[0])
        self.loaded = False
        self._octree = CyOctree(
            positions.astype('float64', copy=False),
            left_edge=self.ds.domain_left_edge.in_units("code_length"),
            right_edge=self.ds.domain_right_edge.in_units("code_length"),
            n_ref=self.n_ref,
            over_refine_factor=self.over_refine_factor,
            density_factor=self.density_factor,
            data_version=self.ds._file_hash
        )

        if fname is not None:
            mylog.info('Saving octree to file %s' % os.path.basename(fname))
            self._octree.save(fname)

    @property
    def tree(self):
        self.ds.index

        # Chose _octree as _tree seems to be used
        if hasattr(self, '_octree'):
            return self._octree

        ds = self.ds
        if getattr(ds, 'tree_filename', None) is None:
            if os.path.exists(ds.parameter_filename):
                fname = ds.parameter_filename + ".octree"
            else:
                # we don't want to write to disk for in-memory data
                fname = None
        else:
            fname = ds.tree_filename

        if fname is None:
            self._generate_tree(fname)
        elif not os.path.exists(fname):
            self._generate_tree(fname)
        else:
            self.loaded = True
            mylog.info('Loading octree from %s' % os.path.basename(fname))
            self._octree = CyOctree()
            self._octree.load(fname)
            if self._octree.data_version != self.ds._file_hash:
                mylog.info('Detected hash mismatch, regenerating Octree')
                self._generate_tree(fname)

        pos = ds.arr(self._octree.cell_positions, "code_length")
        self[('index', 'coordinates')] = pos
        self[('index', 'x')] = pos[:, 0]
        self[('index', 'y')] = pos[:, 1]
        self[('index', 'z')] = pos[:, 2]

        return self._octree

    def _sanitize_ptypes(self, ptypes):
        if ptypes is None:
            return ['all']

        if not isinstance(ptypes, list):
            ptypes = [ptypes]

        self.ds.index
        for ptype in ptypes:
            if ptype not in self.ds.particle_types:
                mess = "{} not found. Particle type must ".format(ptype)
                mess += "be in the dataset!"
                raise TypeError(mess)

        return ptypes

    def _setup_data_source(self):
        self._data_source = self.ds.region(
            self.center, self.left_edge, self.right_edge)

    def _sanitize_edge(self, edge, default):
        if edge is None:
            return default.copy()
        if not iterable(edge):
            edge = [edge]*len(self.ds.domain_left_edge)
        if len(edge) != len(self.ds.domain_left_edge):
            raise RuntimeError(
                "Length of edges must match the dimensionality of the "
                "dataset")
        if hasattr(edge, 'units'):
            edge_units = edge.units
        else:
            edge_units = 'code_length'
        return self.ds.arr(edge, edge_units)

    def get_data(self, fields = None):
        if fields is None: return

        # not sure on the best way to do this
        if isinstance(fields, list) and len(fields) > 1:
            for field in fields: self.get_data(field)
            return
        elif isinstance(fields, list):
            fields = fields[0]

        sph_ptypes = getattr(self.ds, '_sph_ptypes', 'None')
        if fields[0] in sph_ptypes:
            smoothing_style = getattr(self.ds, 'sph_smoothing_style', 'scatter')
            normalize = getattr(self.ds, 'use_sph_normalization', True)

            units = self.ds._get_field_info(fields).units
            if smoothing_style == "scatter":
                self.scatter_smooth(fields, units, normalize)
            else:
                self.gather_smooth(fields, units, normalize)
        elif fields[0] == 'index':
            return self[fields]
        else:
            raise NotImplementedError

    def gather_smooth(self, fields, units, normalize):
        buff = np.zeros(self[('index', 'x')].shape[0], dtype="float64")

        num_neighbors = getattr(self.ds, 'num_neighbors', 32)

        # for the gather approach we load up all of the data, this like other
        # gather approaches is not memory conservative and with spatial chunking
        # this can be fixed
        fields_to_get = ['particle_position', 'density', 'particle_mass',
                         'smoothing_length', fields[1]]
        all_fields = all_data(self.ds, fields[0], fields_to_get, kdtree=True)

        interpolate_sph_positions_gather(buff, all_fields['particle_position'],
                                         self._octree.cell_positions,
                                         all_fields['smoothing_length'],
                                         all_fields['particle_mass'],
                                         all_fields['density'],
                                         all_fields[fields[1]].in_units(units),
                                         self.ds.index.kdtree,
                                         use_normalization=normalize,
                                         num_neigh=num_neighbors)

        self[fields] = self.ds.arr(buff, units)

    def scatter_smooth(self, fields, units, normalize):
        buff = np.zeros(self[('index', 'x')].shape[0], dtype="float64")

        if normalize:
            buff_den = np.zeros(buff.shape[0], dtype="float64")
        else:
            buff_den = np.empty(0)

        ptype = fields[0]
        pbar = tqdm(desc="Interpolating (scatter) SPH field {}".format(fields[0]))
        for chunk in self._data_source.chunks([fields], "io"):
            px = chunk[(ptype,'particle_position_x')].in_base("code").d
            py = chunk[(ptype,'particle_position_y')].in_base("code").d
            pz = chunk[(ptype,'particle_position_z')].in_base("code").d
            hsml = chunk[(ptype,'smoothing_length')].in_base("code").d
            pmass = chunk[(ptype,'particle_mass')].in_base("code").d
            pdens = chunk[(ptype,'density')].in_base("code").d
            field_quantity = chunk[fields].in_base("code").d

            self.tree.interpolate_sph_cells(buff, buff_den, px, py, pz, pmass,
                                            pdens, hsml, field_quantity,
                                            use_normalization=normalize)
            pbar.update(1)
        pbar.close()

        if normalize:
            normalization_1d_utility(buff, buff_den)

        self[fields] = self.ds.arr(buff, units)<|MERGE_RESOLUTION|>--- conflicted
+++ resolved
@@ -227,13 +227,7 @@
         with self.data_source._field_parameter_state(self.field_parameters):
             for chunk in parallel_objects(self.data_source.chunks(
                                           [], "io", local_only = True)):
-<<<<<<< HEAD
-                if _units_initialized is False:
-=======
-                mylog.debug("Adding chunk (%s) to tree (%0.3e GB RAM)",
-                            chunk.ires.size, get_memory_usage()/1024.)
                 if not _units_initialized:
->>>>>>> 34a934e0
                     self._initialize_projected_units(fields, chunk)
                     _units_initialized = True
                 self._handle_chunk(chunk, fields, tree)
