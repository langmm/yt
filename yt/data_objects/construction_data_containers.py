--- conflicted
+++ resolved
@@ -463,18 +463,9 @@
             center, ds, field_parameters)
 
         self.level = level
+
         self.left_edge = self._sanitize_edge(left_edge)
-<<<<<<< HEAD
         self.ActiveDimensions = self._sanitize_dims(dims)
-=======
-
-        if not iterable(dims):
-            dims = [dims]*self.ds.dimensionality
-        if len(dims) != self.ds.dimensionality:
-            raise RuntimeError(
-                "Length of dims must match the dimensionality of the dataset")
-        self.ActiveDimensions = np.array(dims, dtype='int32')
->>>>>>> f6b05330
 
         rdx = self.ds.domain_dimensions*self.ds.relative_refinement(0, level)
         rdx[np.where(np.array(dims) - 2 * num_ghost_zones <= 1)] = 1   # issue 602
@@ -518,7 +509,6 @@
         tr *= self.level
         return tr
 
-<<<<<<< HEAD
     def _sanitize_dims(self, dims):
         if not iterable(dims):
             dims = [dims]*self.ds.dimensionality
@@ -527,8 +517,6 @@
                 "Length of dims must match the dimensionality of the dataset")
         return np.array(dims, dtype='int32')
 
-=======
->>>>>>> f6b05330
     def _sanitize_edge(self, edge):
         if not iterable(edge):
             edge = [edge]*self.ds.dimensionality
@@ -586,12 +574,6 @@
         particles = []
         alias = {}
         for field in gen:
-<<<<<<< HEAD
-=======
-#            if field[0] == 'deposit':
-#                fill.append(field)
-#                continue
->>>>>>> f6b05330
             finfo = self.ds._get_field_info(*field)
             if finfo._function.func_name == "_TranslationFunc":
                 alias[field] = finfo
@@ -760,13 +742,8 @@
         YTSelectionContainer3D.__init__(self, center, ds, field_parameters)
         self.left_edge = self._sanitize_edge(left_edge)
         self.right_edge = self._sanitize_edge(right_edge)
-<<<<<<< HEAD
         self.ActiveDimensions = self._sanitize_dims(dims)
-=======
-        self.ActiveDimensions = np.array(dims, dtype='int32')
-        if self.ActiveDimensions.size == 1:
-            self.ActiveDimensions = np.array([dims, dims, dims], dtype="int32")
->>>>>>> f6b05330
+
         self.dds = self.base_dds = (self.right_edge - self.left_edge)/self.ActiveDimensions
         self.level = 99
         self._setup_data_source()
