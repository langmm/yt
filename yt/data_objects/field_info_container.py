--- conflicted
+++ resolved
@@ -151,13 +151,9 @@
             pf = fake_parameter_file(lambda: 1)
             pf.current_redshift = pf.omega_lambda = pf.omega_matter = \
                 pf.hubble_constant = pf.cosmological_simulation = 0.0
-<<<<<<< HEAD
-
-=======
             pf.domain_left_edge = na.zeros(3, 'float64')
             pf.domain_right_edge = na.ones(3, 'float64')
             pf.dimensionality = 3
->>>>>>> 4ccd2270
         self.pf = pf
 
         class fake_hierarchy(object):
