from yt.testing import *
import os

def setup():
    from yt.config import ytcfg
    ytcfg["yt","__withintesting"] = "True"

def teardown_func(fns):
    for fn in fns:
        os.remove(fn)

def test_slice():
    for nprocs in [8, 1]:
        # We want to test both 1 proc and 8 procs, to make sure that
        # parallelism isn't broken
        pf = fake_random_pf(64, nprocs = nprocs)
        dims = pf.domain_dimensions
        xn, yn, zn = pf.domain_dimensions
        xi, yi, zi = pf.domain_left_edge + 1.0/(pf.domain_dimensions * 2)
        xf, yf, zf = pf.domain_right_edge - 1.0/(pf.domain_dimensions * 2)
        coords = np.mgrid[xi:xf:xn*1j, yi:yf:yn*1j, zi:zf:zn*1j]
        uc = [np.unique(c) for c in coords]
        slc_pos = 0.5
        # Some simple slice tests with single grids
        for ax, an in enumerate("xyz"):
            xax = x_dict[ax]
            yax = y_dict[ax]
            for wf in ["Density", None]:
<<<<<<< HEAD
                slc = pf.h.slice(ax, slc_pos)
=======
                fns = []
                slc = pf.h.slice(ax, slc_pos, ["Ones", "Density"])
>>>>>>> 6c8f70fc
                yield assert_equal, slc["Ones"].sum(), slc["Ones"].size
                yield assert_equal, slc["Ones"].min(), 1.0
                yield assert_equal, slc["Ones"].max(), 1.0
                yield assert_equal, np.unique(slc["px"]), uc[xax]
                yield assert_equal, np.unique(slc["py"]), uc[yax]
                yield assert_equal, np.unique(slc["pdx"]), 1.0/(dims[xax]*2.0)
                yield assert_equal, np.unique(slc["pdy"]), 1.0/(dims[yax]*2.0)
                pw = slc.to_pw()
                fns += pw.save()
                frb = slc.to_frb((1.0,'unitary'), 64)
                for slc_field in ['Ones', 'Density']:
                    yield assert_equal, frb[slc_field].info['data_source'], \
                            slc.__str__()
                    yield assert_equal, frb[slc_field].info['axis'], \
                            ax
                    yield assert_equal, frb[slc_field].info['field'], \
                            slc_field
                    yield assert_equal, frb[slc_field].info['units'], \
                            pf.field_info[slc_field].get_units()
                    yield assert_equal, frb[slc_field].info['xlim'], \
                            frb.bounds[:2]
                    yield assert_equal, frb[slc_field].info['ylim'], \
                            frb.bounds[2:]
                    yield assert_equal, frb[slc_field].info['length_to_cm'], \
                            pf['cm']
                    yield assert_equal, frb[slc_field].info['center'], \
                            slc.center
                    yield assert_equal, frb[slc_field].info['coord'], \
                            slc_pos
                teardown_func(fns)
            # wf == None
            yield assert_equal, wf, None
<|MERGE_RESOLUTION|>--- conflicted
+++ resolved
@@ -26,12 +26,8 @@
             xax = x_dict[ax]
             yax = y_dict[ax]
             for wf in ["Density", None]:
-<<<<<<< HEAD
+                fns = []
                 slc = pf.h.slice(ax, slc_pos)
-=======
-                fns = []
-                slc = pf.h.slice(ax, slc_pos, ["Ones", "Density"])
->>>>>>> 6c8f70fc
                 yield assert_equal, slc["Ones"].sum(), slc["Ones"].size
                 yield assert_equal, slc["Ones"].min(), 1.0
                 yield assert_equal, slc["Ones"].max(), 1.0
