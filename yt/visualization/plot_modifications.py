"""

Callbacks to add additional functionality on to plots.



"""

#-----------------------------------------------------------------------------
# Copyright (c) 2013, yt Development Team.
#
# Distributed under the terms of the Modified BSD License.
#
# The full license is in the file COPYING.txt, distributed with this software.
#-----------------------------------------------------------------------------

import numpy as np
import h5py

from distutils.version import LooseVersion

from matplotlib.patches import Circle

from yt.funcs import *
from yt.extern.six import add_metaclass
from _mpl_imports import *
from yt.utilities.physical_constants import \
    sec_per_Gyr, sec_per_Myr, \
    sec_per_kyr, sec_per_year, \
    sec_per_day, sec_per_hr
from yt.units.yt_array import YTQuantity, YTArray
from yt.visualization.image_writer import apply_colormap
from yt.utilities.lib.geometry_utils import triangle_plane_intersect

from . import _MPL

callback_registry = {}

class RegisteredCallback(type):
    def __init__(cls, name, b, d):
        type.__init__(cls, name, b, d)
        callback_registry[name] = cls

@add_metaclass(RegisteredCallback)
class PlotCallback(object):
    def __init__(self, *args, **kwargs):
        pass

    def convert_to_plot(self, plot, coord, offset = True):
        # coord should be a 2 x ncoord array-like datatype.
        try:
            ncoord = np.array(coord).shape[1]
        except IndexError:
            ncoord = 1

        # Convert the data and plot limits to tiled numpy arrays so that
        # convert_to_plot is automatically vectorized.

        x0 = np.array(np.tile(plot.xlim[0],ncoord))
        x1 = np.array(np.tile(plot.xlim[1],ncoord))
        xx0 = np.tile(plot._axes.get_xlim()[0],ncoord)
        xx1 = np.tile(plot._axes.get_xlim()[1],ncoord)

        y0 = np.array(np.tile(plot.ylim[0],ncoord))
        y1 = np.array(np.tile(plot.ylim[1],ncoord))
        yy0 = np.tile(plot._axes.get_ylim()[0],ncoord)
        yy1 = np.tile(plot._axes.get_ylim()[1],ncoord)

        ccoord = np.array(coord)

        # We need a special case for when we are only given one coordinate.
        if ccoord.shape == (2,):
            return ((ccoord[0]-x0)/(x1-x0)*(xx1-xx0) + xx0,
                    (ccoord[1]-y0)/(y1-y0)*(yy1-yy0) + yy0)
        else:
            return ((ccoord[0][:]-x0)/(x1-x0)*(xx1-xx0) + xx0,
                    (ccoord[1][:]-y0)/(y1-y0)*(yy1-yy0) + yy0)

    def pixel_scale(self,plot):
        x0, x1 = np.array(plot.xlim)
        xx0, xx1 = plot._axes.get_xlim()
        dx = (xx1 - xx0)/(x1 - x0)

        y0, y1 = np.array(plot.ylim)
        yy0, yy1 = plot._axes.get_ylim()
        dy = (yy1 - yy0)/(y1 - y0)

        return (dx,dy)


class VelocityCallback(PlotCallback):
    """
    annotate_velocity(factor=16, scale=None, scale_units=None, normalize=False):
    
    Adds a 'quiver' plot of velocity to the plot, skipping all but
    every *factor* datapoint. *scale* is the data units per arrow
    length unit using *scale_units* (see
    matplotlib.axes.Axes.quiver for more info). if *normalize* is
    True, the velocity fields will be scaled by their local
    (in-plane) length, allowing morphological features to be more
    clearly seen for fields with substantial variation in field
    strength (normalize is not implemented and thus ignored for
    Cutting Planes).
    """
    _type_name = "velocity"
    def __init__(self, factor=16, scale=None, scale_units=None, normalize=False):
        PlotCallback.__init__(self)
        self.factor = factor
        self.scale  = scale
        self.scale_units = scale_units
        self.normalize = normalize

    def __call__(self, plot):
        # Instantiation of these is cheap
        if plot._type_name == "CuttingPlane":
            qcb = CuttingQuiverCallback("cutting_plane_velocity_x",
                                        "cutting_plane_velocity_y",
                                        self.factor)
        else:
            ax = plot.data.axis
            (xi, yi) = (plot.data.ds.coordinates.x_axis[ax],
                        plot.data.ds.coordinates.y_axis[ax])
            axis_names = plot.data.ds.coordinates.axis_name
            xv = "velocity_%s" % (axis_names[xi])
            yv = "velocity_%s" % (axis_names[yi])

            bv = plot.data.get_field_parameter("bulk_velocity")
            if bv is not None:
                bv_x = bv[xi]
                bv_y = bv[yi]
            else: bv_x = bv_y = YTQuantity(0, 'cm/s')

            qcb = QuiverCallback(xv, yv, self.factor, scale=self.scale, 
                                 scale_units=self.scale_units, 
                                 normalize=self.normalize, bv_x=bv_x, bv_y=bv_y)
        return qcb(plot)

class MagFieldCallback(PlotCallback):
    """
    annotate_magnetic_field(factor=16, scale=None, scale_units=None, normalize=False):

    Adds a 'quiver' plot of magnetic field to the plot, skipping all but
    every *factor* datapoint. *scale* is the data units per arrow
    length unit using *scale_units* (see
    matplotlib.axes.Axes.quiver for more info). if *normalize* is
    True, the magnetic fields will be scaled by their local
    (in-plane) length, allowing morphological features to be more
    clearly seen for fields with substantial variation in field strength.
    """
    _type_name = "magnetic_field"
    def __init__(self, factor=16, scale=None, scale_units=None, normalize=False):
        PlotCallback.__init__(self)
        self.factor = factor
        self.scale  = scale
        self.scale_units = scale_units
        self.normalize = normalize

    def __call__(self, plot):
        # Instantiation of these is cheap
        if plot._type_name == "CuttingPlane":
            qcb = CuttingQuiverCallback("cutting_plane_bx",
                                        "cutting_plane_by",
                                        self.factor)
        else:
            xax = plot.data.ds.coordinates.x_axis[plot.data.axis]
            yax = plot.data.ds.coordinates.y_axis[plot.data.axis]
            axis_names = plot.data.ds.coordinates.axis_name
            xv = "magnetic_field_%s" % (axis_names[xax])
            yv = "magnetic_field_%s" % (axis_names[yax])
            qcb = QuiverCallback(xv, yv, self.factor, scale=self.scale, scale_units=self.scale_units, normalize=self.normalize)
        return qcb(plot)

class QuiverCallback(PlotCallback):
    """
    annotate_quiver(field_x, field_y, factor=16, scale=None, scale_units=None, 
                    normalize=False, bv_x=0, bv_y=0):

    Adds a 'quiver' plot to any plot, using the *field_x* and *field_y*
    from the associated data, skipping every *factor* datapoints
    *scale* is the data units per arrow length unit using *scale_units* 
    (see matplotlib.axes.Axes.quiver for more info)
    """
    _type_name = "quiver"
    def __init__(self, field_x, field_y, factor=16, scale=None, scale_units=None, normalize=False, bv_x=0, bv_y=0):
        PlotCallback.__init__(self)
        self.field_x = field_x
        self.field_y = field_y
        self.bv_x = bv_x
        self.bv_y = bv_y
        self.factor = factor
        self.scale = scale
        self.scale_units = scale_units
        self.normalize = normalize

    def __call__(self, plot):
        x0, x1 = plot.xlim
        y0, y1 = plot.ylim
        xx0, xx1 = plot._axes.get_xlim()
        yy0, yy1 = plot._axes.get_ylim()
        plot._axes.hold(True)
        nx = plot.image._A.shape[0] / self.factor
        ny = plot.image._A.shape[1] / self.factor
        # periodicity
        ax = plot.data.axis
        ds = plot.data.ds
        (xi, yi) = (ds.coordinates.x_axis[ax],
                    ds.coordinates.y_axis[ax])
        period_x = ds.domain_width[xi]
        period_y = ds.domain_width[yi]
        periodic = int(any(ds.periodicity))
        fv_x = plot.data[self.field_x]
        if self.bv_x != 0.0:
            # Workaround for 0.0 without units
            fv_x -= self.bv_x
        fv_y = plot.data[self.field_y]
        if self.bv_y != 0.0:
            # Workaround for 0.0 without units
            fv_y -= self.bv_y
        pixX = _MPL.Pixelize(plot.data['px'],
                             plot.data['py'],
                             plot.data['pdx'],
                             plot.data['pdy'],
                             fv_x,
                             int(nx), int(ny),
                             (x0, x1, y0, y1), 0, # bounds, antialias
                             (period_x, period_y), periodic,
                           ).transpose()
        pixY = _MPL.Pixelize(plot.data['px'],
                             plot.data['py'],
                             plot.data['pdx'],
                             plot.data['pdy'],
                             fv_y,
                             int(nx), int(ny),
                             (x0, x1, y0, y1), 0, # bounds, antialias
                             (period_x, period_y), periodic,
                           ).transpose()
        X,Y = np.meshgrid(np.linspace(xx0,xx1,nx,endpoint=True),
                          np.linspace(yy0,yy1,ny,endpoint=True))
        if self.normalize:
            nn = np.sqrt(pixX**2 + pixY**2)
            pixX /= nn
            pixY /= nn
        plot._axes.quiver(X,Y, pixX, pixY, scale=self.scale, scale_units=self.scale_units)
        plot._axes.set_xlim(xx0,xx1)
        plot._axes.set_ylim(yy0,yy1)
        plot._axes.hold(False)

class ContourCallback(PlotCallback):
    """
    annotate_contour(field, ncont=5, factor=4, take_log=None, clim=None,
                     plot_args=None, label=False, label_args=None,
                     data_source=None):

    Add contours in *field* to the plot.  *ncont* governs the number of
    contours generated, *factor* governs the number of points used in the
    interpolation, *take_log* governs how it is contoured and *clim* gives
    the (upper, lower) limits for contouring.  An alternate data source can be
    specified with *data_source*, but by default the plot's data source will be
    queried.
    """
    _type_name = "contour"
    def __init__(self, field, ncont=5, factor=4, clim=None,
                 plot_args = None, label = False, take_log = None, 
                 label_args = None, data_source = None):
        PlotCallback.__init__(self)
        self.ncont = ncont
        self.field = field
        self.factor = factor
        self.clim = clim
        self.take_log = take_log
        if plot_args is None: plot_args = {'colors':'k'}
        self.plot_args = plot_args
        self.label = label
        if label_args is None:
            label_args = {}
        self.label_args = label_args
        self.data_source = data_source

    def __call__(self, plot):
        # These need to be in code_length
        x0, x1 = (v.in_units("code_length") for v in plot.xlim)
        y0, y1 = (v.in_units("code_length") for v in plot.ylim)

        # These are in plot coordinates, which may not be code coordinates.
        xx0, xx1 = plot._axes.get_xlim()
        yy0, yy1 = plot._axes.get_ylim()

        plot._axes.hold(True)
        
        numPoints_x = plot.image._A.shape[0]
        numPoints_y = plot.image._A.shape[1]
        
        # Multiply by dx and dy to go from data->plot
        dx = (xx1 - xx0) / (x1-x0)
        dy = (yy1 - yy0) / (y1-y0)

        # We want xi, yi in plot coordinates
        xi, yi = np.mgrid[xx0:xx1:numPoints_x/(self.factor*1j),
                          yy0:yy1:numPoints_y/(self.factor*1j)]
        data = self.data_source or plot.data

        if plot._type_name in ['CuttingPlane','Projection','Slice']:
            if plot._type_name == 'CuttingPlane':
                x = data["px"]*dx
                y = data["py"]*dy
                z = data[self.field]
            elif plot._type_name in ['Projection','Slice']:
                #Makes a copy of the position fields "px" and "py" and adds the
                #appropriate shift to the copied field.  

                AllX = np.zeros(data["px"].size, dtype='bool')
                AllY = np.zeros(data["py"].size, dtype='bool')
                XShifted = data["px"].copy()
                YShifted = data["py"].copy()
                dom_x, dom_y = plot._period
                for shift in np.mgrid[-1:1:3j]:
                    xlim = ((data["px"] + shift*dom_x >= x0) &
                            (data["px"] + shift*dom_x <= x1))
                    ylim = ((data["py"] + shift*dom_y >= y0) &
                            (data["py"] + shift*dom_y <= y1))
                    XShifted[xlim] += shift * dom_x
                    YShifted[ylim] += shift * dom_y
                    AllX |= xlim
                    AllY |= ylim
            
                # At this point XShifted and YShifted are the shifted arrays of
                # position data in data coordinates
                wI = (AllX & AllY)

                # This converts XShifted and YShifted into plot coordinates
                x = ((XShifted[wI]-x0)*dx).ndarray_view() + xx0
                y = ((YShifted[wI]-y0)*dy).ndarray_view() + yy0
                z = data[self.field][wI]
        
            # Both the input and output from the triangulator are in plot
            # coordinates
            if LooseVersion(matplotlib.__version__) < LooseVersion("1.4.0"):
                from matplotlib.delaunay.triangulate import Triangulation as \
                    triang
                zi = triang(x,y).nn_interpolator(z)(xi,yi)
            else:
                from matplotlib.tri import Triangulation, LinearTriInterpolator
                triangulation = Triangulation(x, y)
                zi = LinearTriInterpolator(triangulation, z)(xi,yi)
        elif plot._type_name == 'OffAxisProjection':
            zi = plot.frb[self.field][::self.factor,::self.factor].transpose()
        
        if self.take_log is None:
            field = data._determine_fields([self.field])[0]
            self.take_log = plot.ds._get_field_info(*field).take_log

        if self.take_log: zi=np.log10(zi)

        if self.take_log and self.clim is not None: 
            self.clim = (np.log10(self.clim[0]), np.log10(self.clim[1]))
        
        if self.clim is not None: 
            self.ncont = np.linspace(self.clim[0], self.clim[1], self.ncont)
        
        cset = plot._axes.contour(xi,yi,zi,self.ncont, **self.plot_args)
        plot._axes.set_xlim(xx0,xx1)
        plot._axes.set_ylim(yy0,yy1)
        plot._axes.hold(False)
        
        if self.label:
            plot._axes.clabel(cset, **self.label_args)
        

class GridBoundaryCallback(PlotCallback):
    """
    annotate_grids(alpha=0.7, min_pix=1, min_pix_ids=20, draw_ids=False, periodic=True, 
                 min_level=None, max_level=None, cmap='B-W LINEAR_r'):

    Draws grids on an existing PlotWindow object.
    Adds grid boundaries to a plot, optionally with alpha-blending. By default, 
    colors different levels of grids with different colors going from white to
    black, but you can change to any arbitrary colormap with cmap keyword 
    (or all black cells for all levels with cmap=None).  Cuttoff for display is at 
    min_pix wide. draw_ids puts the grid id in the corner of the grid. 
    (Not so great in projections...).  One can set min and maximum level of
    grids to display.
    """
    _type_name = "grids"
    def __init__(self, alpha=0.7, min_pix=1, min_pix_ids=20, draw_ids=False, periodic=True, 
                 min_level=None, max_level=None, cmap='B-W LINEAR_r'):
        PlotCallback.__init__(self)
        self.alpha = alpha
        self.min_pix = min_pix
        self.min_pix_ids = min_pix_ids
        self.draw_ids = draw_ids # put grid numbers in the corner.
        self.periodic = periodic
        self.min_level = min_level
        self.max_level = max_level
        self.cmap = cmap

    def __call__(self, plot):
        x0, x1 = plot.xlim
        y0, y1 = plot.ylim
        xx0, xx1 = plot._axes.get_xlim()
        yy0, yy1 = plot._axes.get_ylim()
        (dx, dy) = self.pixel_scale(plot)
        (xpix, ypix) = plot.image._A.shape
        ax = plot.data.axis
        px_index = plot.data.ds.coordinates.x_axis[ax]
        py_index = plot.data.ds.coordinates.y_axis[ax]
        DW = plot.data.ds.domain_width
        if self.periodic:
            pxs, pys = np.mgrid[-1:1:3j,-1:1:3j]
        else:
            pxs, pys = np.mgrid[0:0:1j,0:0:1j]
        GLE, GRE, levels = [], [], []
        for block, mask in plot.data.blocks:
            GLE.append(block.LeftEdge.in_units("code_length"))
            GRE.append(block.RightEdge.in_units("code_length"))
            levels.append(block.Level)
        if len(GLE) == 0: return
        # Retain both units and registry
        GLE = YTArray(GLE, input_units = GLE[0].units)
        GRE = YTArray(GRE, input_units = GRE[0].units)
        levels = np.array(levels)
        min_level = self.min_level or 0
        max_level = self.max_level or levels.max()

        for px_off, py_off in zip(pxs.ravel(), pys.ravel()):
            pxo = px_off * DW[px_index]
            pyo = py_off * DW[py_index]
            left_edge_x = np.array((GLE[:,px_index]+pxo-x0)*dx) + xx0
            left_edge_y = np.array((GLE[:,py_index]+pyo-y0)*dy) + yy0
            right_edge_x = np.array((GRE[:,px_index]+pxo-x0)*dx) + xx0
            right_edge_y = np.array((GRE[:,py_index]+pyo-y0)*dy) + yy0
            visible =  ( xpix * (right_edge_x - left_edge_x) / (xx1 - xx0) > self.min_pix ) & \
                       ( ypix * (right_edge_y - left_edge_y) / (yy1 - yy0) > self.min_pix ) & \
                       ( levels >= min_level) & \
                       ( levels <= max_level)

            if self.cmap is not None: 
                edgecolors = apply_colormap(levels[(levels <= max_level) & (levels >= min_level)]*1.0,
                                  color_bounds=[0,plot.data.ds.index.max_level],
                                  cmap_name=self.cmap)[0,:,:]*1.0/255.
                edgecolors[:,3] = self.alpha
            else:
                edgecolors = (0.0,0.0,0.0,self.alpha)

            if visible.nonzero()[0].size == 0: continue
            verts = np.array(
                [(left_edge_x, left_edge_x, right_edge_x, right_edge_x),
                 (left_edge_y, right_edge_y, right_edge_y, left_edge_y)])
            verts=verts.transpose()[visible,:,:]
            grid_collection = matplotlib.collections.PolyCollection(
                verts, facecolors="none",
                edgecolors=edgecolors)
            plot._axes.hold(True)
            plot._axes.add_collection(grid_collection)

            if self.draw_ids:
                visible_ids =  ( xpix * (right_edge_x - left_edge_x) / (xx1 - xx0) > self.min_pix_ids ) & \
                               ( ypix * (right_edge_y - left_edge_y) / (yy1 - yy0) > self.min_pix_ids )
                active_ids = np.unique(plot.data['grid_indices'])
                for i in np.where(visible_ids)[0]:
                    plot._axes.text(
                        left_edge_x[i] + (2 * (xx1 - xx0) / xpix),
                        left_edge_y[i] + (2 * (yy1 - yy0) / ypix),
                        "%d" % active_ids[i], clip_on=True)
            plot._axes.hold(False)

class StreamlineCallback(PlotCallback):
    """
    annotate_streamlines(field_x, field_y, factor = 16,
                         density = 1, plot_args=None):

    Add streamlines to any plot, using the *field_x* and *field_y*
    from the associated data, skipping every *factor* datapoints like
    'quiver'. *density* is the index of the amount of the streamlines.
    """
    _type_name = "streamlines"
    def __init__(self, field_x, field_y, factor = 16,
                 density = 1, plot_args=None):
        PlotCallback.__init__(self)
        self.field_x = field_x
        self.field_y = field_y
        self.factor = factor
        self.dens = density
        if plot_args is None: plot_args = {}
        self.plot_args = plot_args
        
    def __call__(self, plot):
        x0, x1 = plot.xlim
        y0, y1 = plot.ylim
        xx0, xx1 = plot._axes.get_xlim()
        yy0, yy1 = plot._axes.get_ylim()
        plot._axes.hold(True)
        nx = plot.image._A.shape[0] / self.factor
        ny = plot.image._A.shape[1] / self.factor
        pixX = _MPL.Pixelize(plot.data['px'],
                             plot.data['py'],
                             plot.data['pdx'],
                             plot.data['pdy'],
                             plot.data[self.field_x],
                             int(nx), int(ny),
                             (x0, x1, y0, y1),).transpose()
        pixY = _MPL.Pixelize(plot.data['px'],
                             plot.data['py'],
                             plot.data['pdx'],
                             plot.data['pdy'],
                             plot.data[self.field_y],
                             int(nx), int(ny),
                             (x0, x1, y0, y1),).transpose()
        X,Y = (np.linspace(xx0,xx1,nx,endpoint=True),
               np.linspace(yy0,yy1,ny,endpoint=True))
        streamplot_args = {'x': X, 'y': Y, 'u':pixX, 'v': pixY,
                           'density': self.dens}
        streamplot_args.update(self.plot_args)
        plot._axes.streamplot(**streamplot_args)
        plot._axes.set_xlim(xx0,xx1)
        plot._axes.set_ylim(yy0,yy1)
        plot._axes.hold(False)

class LabelCallback(PlotCallback):
    """
    This adds a label to the plot.
    """
    _type_name = "axis_label"
    def __init__(self, label):
        PlotCallback.__init__(self)
        self.label = label

    def __call__(self, plot):
        plot._figure.subplots_adjust(hspace=0, wspace=0,
                                     bottom=0.1, top=0.9,
                                     left=0.0, right=1.0)
        plot._axes.set_xlabel(self.label)
        plot._axes.set_ylabel(self.label)

def get_smallest_appropriate_unit(v, ds):
    max_nu = 1e30
    good_u = None
    for unit in ['Mpc', 'kpc', 'pc', 'au', 'rsun', 'km', 'cm']:
        uq = YTQuantity(1.0, unit)
        if uq < v:
            good_u = unit
            break
    if good_u is None : good_u = 'cm'
    return good_u

class LinePlotCallback(PlotCallback):
    """
    annotate_line(x, y, plot_args = None)

    Over plot *x* and *y* with *plot_args* fed into the plot.
    """
    _type_name = "line"
    def __init__(self, x, y, plot_args = None):
        PlotCallback.__init__(self)
        self.x = x
        self.y = y
        if plot_args is None: plot_args = {}
        self.plot_args = plot_args

    def __call__(self, plot):
        xx0, xx1 = plot._axes.get_xlim()
        yy0, yy1 = plot._axes.get_ylim()
        plot._axes.hold(True)
        plot._axes.plot(self.x, self.y, **self.plot_args)
        plot._axes.set_xlim(xx0,xx1)
        plot._axes.set_ylim(yy0,yy1)
        plot._axes.hold(False)

class ImageLineCallback(LinePlotCallback):
    """
    annotate_image_line(p1, p2, data_coords=False, plot_args = None)

    Plot from *p1* to *p2* (image plane coordinates)
    with *plot_args* fed into the plot.
    """
    _type_name = "image_line"
    def __init__(self, p1, p2, data_coords=False, plot_args = None):
        PlotCallback.__init__(self)
        self.p1 = p1
        self.p2 = p2
        if plot_args is None: plot_args = {}
        self.plot_args = plot_args
        self._ids = []
        self.data_coords = data_coords

    def __call__(self, plot):
        # We manually clear out any previous calls to this callback:
        plot._axes.lines = [l for l in plot._axes.lines if id(l) not in self._ids]
        kwargs = self.plot_args.copy()
        if self.data_coords and len(plot.image._A.shape) == 2:
            p1 = self.convert_to_plot(plot, self.p1)
            p2 = self.convert_to_plot(plot, self.p2)
        else:
            p1, p2 = self.p1, self.p2
            if not self.data_coords:
                kwargs["transform"] = plot._axes.transAxes

        px, py = (p1[0], p2[0]), (p1[1], p2[1])

        # Save state
        xx0, xx1 = plot._axes.get_xlim()
        yy0, yy1 = plot._axes.get_ylim()
        plot._axes.hold(True)
        ii = plot._axes.plot(px, py, **kwargs)
        self._ids.append(id(ii[0]))
        # Reset state
        plot._axes.set_xlim(xx0,xx1)
        plot._axes.set_ylim(yy0,yy1)
        plot._axes.hold(False)

class CuttingQuiverCallback(PlotCallback):
    """
    annotate_cquiver(field_x, field_y, factor)

    Get a quiver plot on top of a cutting plane, using *field_x* and
    *field_y*, skipping every *factor* datapoint in the discretization.
    """
    _type_name = "cquiver"
    def __init__(self, field_x, field_y, factor):
        PlotCallback.__init__(self)
        self.field_x = field_x
        self.field_y = field_y
        self.factor = factor

    def __call__(self, plot):
        x0, x1 = plot.xlim
        y0, y1 = plot.ylim
        xx0, xx1 = plot._axes.get_xlim()
        yy0, yy1 = plot._axes.get_ylim()
        plot._axes.hold(True)
        nx = plot.image._A.shape[0] / self.factor
        ny = plot.image._A.shape[1] / self.factor
        indices = np.argsort(plot.data['dx'])[::-1]
        pixX = _MPL.CPixelize( plot.data['x'], plot.data['y'], plot.data['z'],
                               plot.data['px'], plot.data['py'],
                               plot.data['pdx'], plot.data['pdy'], plot.data['pdz'],
                               plot.data.center, plot.data._inv_mat, indices,
                               plot.data[self.field_x],
                               int(nx), int(ny),
                               (x0, x1, y0, y1),).transpose()
        pixY = _MPL.CPixelize( plot.data['x'], plot.data['y'], plot.data['z'],
                               plot.data['px'], plot.data['py'],
                               plot.data['pdx'], plot.data['pdy'], plot.data['pdz'],
                               plot.data.center, plot.data._inv_mat, indices,
                               plot.data[self.field_y],
                               int(nx), int(ny),
                               (x0, x1, y0, y1),).transpose()
        X,Y = np.meshgrid(np.linspace(xx0,xx1,nx,endpoint=True),
                          np.linspace(yy0,yy1,ny,endpoint=True))
        plot._axes.quiver(X,Y, pixX, pixY)
        plot._axes.set_xlim(xx0,xx1)
        plot._axes.set_ylim(yy0,yy1)
        plot._axes.hold(False)

class ClumpContourCallback(PlotCallback):
    """
    annotate_clumps(clumps, plot_args = None)

    Take a list of *clumps* and plot them as a set of contours.
    """
    _type_name = "clumps"
    def __init__(self, clumps, plot_args = None):
        self.clumps = clumps
        if plot_args is None: plot_args = {}
        self.plot_args = plot_args

    def __call__(self, plot):
        x0, x1 = plot.xlim
        y0, y1 = plot.ylim
        xx0, xx1 = plot._axes.get_xlim()
        yy0, yy1 = plot._axes.get_ylim()

        extent = [xx0,xx1,yy0,yy1]

        plot._axes.hold(True)

        ax = plot.data.axis
        px_index = plot.data.ds.coordinates.x_axis[ax]
        py_index = plot.data.ds.coordinates.y_axis[ax]

        xf = plot.data.ds.coordinates.axis_name[px_index]
        yf = plot.data.ds.coordinates.axis_name[py_index]
        dxf = "d%s" % xf
        dyf = "d%s" % yf

        DomainRight = plot.data.ds.domain_right_edge
        DomainLeft = plot.data.ds.domain_left_edge
        DomainWidth = DomainRight - DomainLeft

        nx, ny = plot.image._A.shape
        buff = np.zeros((nx,ny),dtype='float64')
        for i,clump in enumerate(reversed(self.clumps)):
            mylog.debug("Pixelizing contour %s", i)

            xf_copy = clump[xf].copy()
            yf_copy = clump[yf].copy()

            temp = _MPL.Pixelize(xf_copy, yf_copy,
                                 clump[dxf]/2.0,
                                 clump[dyf]/2.0,
                                 clump[dxf]*0.0+i+1, # inits inside Pixelize
                                 int(nx), int(ny),
                             (x0, x1, y0, y1), 0).transpose()
            buff = np.maximum(temp, buff)
        self.rv = plot._axes.contour(buff, np.unique(buff),
                                     extent=extent,**self.plot_args)
        plot._axes.hold(False)

class ArrowCallback(PlotCallback):
    """
    annotate_arrow(pos, code_size, plot_args = None)

    This adds an arrow pointing at *pos* with size *code_size* in code
    units.  *plot_args* is a dict fed to matplotlib with arrow properties.
    """
    _type_name = "arrow"
    def __init__(self, pos, code_size, plot_args = None):
        self.pos = pos
        if isinstance(code_size, YTArray):
            code_size = code_size.in_units('code_length')
        if not iterable(code_size):
            code_size = (code_size, code_size)
        self.code_size = code_size
        if plot_args is None: plot_args = {}
        self.plot_args = plot_args

    def __call__(self, plot):
        if len(self.pos) == 3:
            ax = plot.data.axis
            (xi, yi) = (plot.data.ds.coordinates.x_axis[ax],
                        plot.data.ds.coordinates.y_axis[ax])
            pos = self.pos[xi], self.pos[yi]
        else: pos = self.pos
        if isinstance(self.code_size[1], basestring):
<<<<<<< HEAD
            code_size = plot.data.pf.quan(*self.code_size)
            code_size = code_size.in_units('code_length').value
=======
            code_size = plot.data.ds.quan(*self.code_size).value
>>>>>>> 2dd4af1f
            self.code_size = (code_size, code_size)
        from matplotlib.patches import Arrow
        # Now convert the pixels to code information
        x, y = self.convert_to_plot(plot, pos)
        x1, y1 = pos[0]+self.code_size[0], pos[1]+self.code_size[1]
        x1, y1 = self.convert_to_plot(plot, (x1, y1), False)
        dx, dy = x1 - x, y1 - y
        arrow = Arrow(x-dx, y-dy, dx, dy, **self.plot_args)
        plot._axes.add_patch(arrow)

class PointAnnotateCallback(PlotCallback):
    """
    annotate_point(pos, text, text_args = None)

    This adds *text* at position *pos*, where *pos* is in code-space.
    *text_args* is a dict fed to the text placement code.
    """
    _type_name = "point"
    def __init__(self, pos, text, text_args = None):
        self.pos = pos
        self.text = text
        if text_args is None: text_args = {}
        self.text_args = text_args

    def __call__(self, plot):
        if len(self.pos) == 3:
            ax = plot.data.axis
            (xi, yi) = (plot.data.ds.coordinates.x_axis[ax],
                        plot.data.ds.coordinates.y_axis[ax])
            pos = self.pos[xi], self.pos[yi]
        else: pos = self.pos
        width,height = plot.image._A.shape
        x,y = self.convert_to_plot(plot, pos)
        
        plot._axes.text(x, y, self.text, **self.text_args)

class MarkerAnnotateCallback(PlotCallback):
    """
    annotate_marker(pos, marker='x', plot_args=None)

    Adds text *marker* at *pos* in code units.  *plot_args* is a dict
    that will be forwarded to the plot command.
    """
    _type_name = "marker"
    def __init__(self, pos, marker='x', plot_args=None):
        self.pos = pos
        self.marker = marker
        if plot_args is None: plot_args = {}
        self.plot_args = plot_args

    def __call__(self, plot):
        xx0, xx1 = plot._axes.get_xlim()
        yy0, yy1 = plot._axes.get_ylim()
        if len(self.pos) == 3:
            ax = plot.data.axis
            (xi, yi) = (plot.data.ds.coordinates.x_axis[ax],
                        plot.data.ds.coordinates.y_axis[ax])
            pos = self.pos[xi], self.pos[yi]
        elif len(self.pos) == 2:
            pos = self.pos
        x,y = self.convert_to_plot(plot, pos)
        plot._axes.hold(True)
        plot._axes.scatter(x,y, marker = self.marker, **self.plot_args)
        plot._axes.set_xlim(xx0,xx1)
        plot._axes.set_ylim(yy0,yy1)
        plot._axes.hold(False)

class SphereCallback(PlotCallback):
    """
    annotate_sphere(center, radius, circle_args = None,
                    text = None, text_args = None)
    
    A sphere centered at *center* in code units with radius *radius* in
    code units will be created, with optional *circle_args*, *text*, and
    *text_args*.
    """
    _type_name = "sphere"
    def __init__(self, center, radius, circle_args = None,
                 text = None, text_args = None):
        self.center = center
        self.radius = radius
        if circle_args is None: circle_args = {}
        if 'fill' not in circle_args: circle_args['fill'] = False
        self.circle_args = circle_args
        self.text = text
        self.text_args = text_args
        if self.text_args is None: self.text_args = {}

    def __call__(self, plot):
        from matplotlib.patches import Circle

        if iterable(self.radius):
<<<<<<< HEAD
            self.radius = plot.data.pf.quan(self.radius[0], self.radius[1])
            self.radius = np.float64(self.radius.in_units(plot.xlim[0].units))
=======
            self.radius = plot.data.ds.quan(self.radius[0], self.radius[1])
            self.radius = np.float64(self.radius)
>>>>>>> 2dd4af1f

        radius = self.radius * self.pixel_scale(plot)[0]

        if plot.data.axis == 4:
            (xi, yi) = (0, 1)
        else:
            ax = plot.data.axis
            (xi, yi) = (plot.data.ds.coordinates.x_axis[ax],
                        plot.data.ds.coordinates.y_axis[ax])

        (center_x,center_y) = self.convert_to_plot(plot,(self.center[xi], self.center[yi]))
        
        cir = Circle((center_x, center_y), radius, **self.circle_args)
        plot._axes.add_patch(cir)
        if self.text is not None:
            plot._axes.text(center_x, center_y, self.text,
                            **self.text_args)


class TextLabelCallback(PlotCallback):
    """
    annotate_text(pos, text, data_coords=False, text_args = None)

    Accepts a position in (0..1, 0..1) of the image, some text and
    optionally some text arguments. If data_coords is True,
    position will be in code units instead of image coordinates.
    """
    _type_name = "text"
    def __init__(self, pos, text, data_coords=False, text_args = None):
        self.pos = pos
        self.text = text
        self.data_coords = data_coords
        if text_args is None: text_args = {}
        self.text_args = text_args

    def __call__(self, plot):
        kwargs = self.text_args.copy()
        if self.data_coords and len(plot.image._A.shape) == 2:
            if len(self.pos) == 3:
                ax = plot.data.axis
                (xi, yi) = (plot.data.ds.coordinates.x_axis[ax],
                            plot.data.ds.coordinates.y_axis[ax])
                pos = self.pos[xi], self.pos[yi]
            else: pos = self.pos
            x,y = self.convert_to_plot(plot, pos)
        else:
            x, y = self.pos
            if not self.data_coords:
                kwargs["transform"] = plot._axes.transAxes
        plot._axes.text(x, y, self.text, **kwargs)

class HaloCatalogCallback(PlotCallback):
    """
    annotate_halos(halo_catalog, circle_kwargs=None,
        width = None, annotate_field=False,
        font_kwargs = None, factor = 1.0)

    Plots circles at the locations of all the halos
    in a halo catalog with radii corresponding to the
    virial radius of each halo. 

    circle_kwargs: Contains the arguments controlling the
        appearance of the circles, supplied to the 
        Matplotlib patch Circle.
    width: the width over which to select halos to plot,
        useful when overplotting to a slice plot. Accepts
        a tuple in the form (1.0, 'Mpc').
    annotate_field: Accepts a field contained in the 
        halo catalog to add text to the plot near the halo.
        Example: annotate_field = 'particle_mass' will
        write the halo mass next to each halo.
    font_kwargs: Contains the arguments controlling the text
        appearance of the annotated field.
    factor: A number the virial radius is multiplied by for
        plotting the circles. Ex: factor = 2.0 will plot
        circles with twice the radius of each halo virial radius.
    """

    _type_name = 'halos'
    region = None
    _descriptor = None

    def __init__(self, halo_catalog, circle_kwargs = None, 
            width = None, annotate_field = False,
            font_kwargs = None, factor = 1.0):

        PlotCallback.__init__(self)
        self.halo_catalog = halo_catalog
        self.width = width
        self.annotate_field = annotate_field
        self.font_kwargs = font_kwargs
        self.factor = factor
        if circle_kwargs is None:
            circle_kwargs = {'edgecolor':'white', 'facecolor':'None'}
        self.circle_kwargs = circle_kwargs

    def __call__(self, plot):
        data = plot.data
        x0, x1 = plot.xlim
        y0, y1 = plot.ylim
        xx0, xx1 = plot._axes.get_xlim()
        yy0, yy1 = plot._axes.get_ylim()
        
        halo_data= self.halo_catalog.halos_ds.all_data()
        axis_names = plot.data.ds.coordinates.axis_name
        xax = plot.data.ds.coordinates.x_axis[data.axis]
        yax = plot.data.ds.coordinates.y_axis[data.axis]
        field_x = "particle_position_%s" % axis_names[xax]
        field_y = "particle_position_%s" % axis_names[yax]
        field_z = "particle_position_%s" % axis_names[data.axis]
        plot._axes.hold(True)

        # Set up scales for pixel size and original data
        pixel_scale = self.pixel_scale(plot)[0]
<<<<<<< HEAD
        data_scale = data.pf.length_unit
        units = data_scale.units
=======
        data_scale = data.ds.length_unit
>>>>>>> 2dd4af1f

        # Convert halo positions to code units of the plotted data
        # and then to units of the plotted window
        px = halo_data[field_x][:].in_units(units) / data_scale
        py = halo_data[field_y][:].in_units(units) / data_scale
        px, py = self.convert_to_plot(plot,[px,py])

        # Convert halo radii to a radius in pixels
        radius = halo_data['virial_radius'][:].in_units(units)
        radius = np.array(radius*pixel_scale*self.factor/data_scale)
        
        if self.width:
            pz = halo_data[field_z][:].in_units(units)/data_scale
            pz = data.ds.arr(pz, 'code_length')
            c = data.center[data.axis]

            # I should catch an error here if width isn't in this form
            # but I dont really want to reimplement get_sanitized_width...
            width = data.ds.arr(self.width[0], self.width[1]).in_units('code_length')

            indices = np.where((pz > c-width) & (pz < c+width))

            px = px[indices]
            py = py[indices]
            radius = radius[indices]

        for x,y,r in zip(px, py, radius):
            plot._axes.add_artist(Circle(xy=(x,y), 
                radius = r, **self.circle_kwargs)) 

        plot._axes.set_xlim(xx0,xx1)
        plot._axes.set_ylim(yy0,yy1)
        plot._axes.hold(False)

        if self.annotate_field:
            annotate_dat = halo_data[self.annotate_field]
            texts = ['{0}'.format(dat) for dat in annotate_dat]
            for pos_x, pos_y, t in zip(px, py, texts): 
                plot._axes.text(pos_x, pos_y, t, **self.font_kwargs)
 

class ParticleCallback(PlotCallback):
    """
    annotate_particles(width, p_size=1.0, col='k', marker='o', stride=1.0,
                       ptype=None, stars_only=False, dm_only=False,
                       minimum_mass=None, alpha=1.0)

    Adds particle positions, based on a thick slab along *axis* with a
    *width* along the line of sight.  *p_size* controls the number of
    pixels per particle, and *col* governs the color.  *ptype* will
    restrict plotted particles to only those that are of a given type.
    Particles with masses below *minimum_mass* will not be plotted.
    *alpha* determines the opacity of the marker symbol used in the scatter
    plot.
    """
    _type_name = "particles"
    region = None
    _descriptor = None
    def __init__(self, width, p_size=1.0, col='k', marker='o', stride=1.0,
                 ptype='all', minimum_mass=None, alpha=1.0):
        PlotCallback.__init__(self)
        self.width = width
        self.p_size = p_size
        self.color = col
        self.marker = marker
        self.stride = stride
        self.ptype = ptype
        self.minimum_mass = minimum_mass
        self.alpha = alpha

    def __call__(self, plot):
        data = plot.data
        if iterable(self.width):
            self.width = np.float64(plot.data.ds.quan(self.width[0], self.width[1]))
        # we construct a recantangular prism
        x0, x1 = plot.xlim
        y0, y1 = plot.ylim
        xx0, xx1 = plot._axes.get_xlim()
        yy0, yy1 = plot._axes.get_ylim()
        reg = self._get_region((x0,x1), (y0,y1), plot.data.axis, data)
        ax = data.axis
        xax = plot.data.ds.coordinates.x_axis[ax]
        yax = plot.data.ds.coordinates.y_axis[ax]
        axis_names = plot.data.ds.coordinates.axis_name
        field_x = "particle_position_%s" % axis_names[xax]
        field_y = "particle_position_%s" % axis_names[yax]
        pt = self.ptype
        gg = ( ( reg[pt, field_x] >= x0 ) & ( reg[pt, field_x] <= x1 )
           &   ( reg[pt, field_y] >= y0 ) & ( reg[pt, field_y] <= y1 ) )
        if self.minimum_mass is not None:
            gg &= (reg[pt, "particle_mass"] >= self.minimum_mass)
            if gg.sum() == 0: return
        plot._axes.hold(True)
        px, py = self.convert_to_plot(plot,
                    [np.array(reg[pt, field_x][gg][::self.stride]),
                     np.array(reg[pt, field_y][gg][::self.stride])])
        plot._axes.scatter(px, py, edgecolors='None', marker=self.marker,
                           s=self.p_size, c=self.color,alpha=self.alpha)
        plot._axes.set_xlim(xx0,xx1)
        plot._axes.set_ylim(yy0,yy1)
        plot._axes.hold(False)


    def _get_region(self, xlim, ylim, axis, data):
        LE, RE = [None]*3, [None]*3
        ds = data.ds
        xax = ds.coordinates.x_axis[axis]
        yax = ds.coordinates.y_axis[axis]
        zax = axis
        LE[xax], RE[xax] = xlim
        LE[yax], RE[yax] = ylim
        LE[zax] = data.center[zax].ndarray_view() - self.width*0.5
        RE[zax] = data.center[zax].ndarray_view() + self.width*0.5
        if self.region is not None \
            and np.all(self.region.left_edge <= LE) \
            and np.all(self.region.right_edge >= RE):
            return self.region
        self.region = data.ds.region(data.center, LE, RE)
        return self.region

class TitleCallback(PlotCallback):
    """
    annotate_title(title)

    Accepts a *title* and adds it to the plot
    """
    _type_name = "title"
    def __init__(self, title):
        PlotCallback.__init__(self)
        self.title = title

    def __call__(self,plot):
        plot._axes.set_title(self.title)

<<<<<<< HEAD
=======
class FlashRayDataCallback(PlotCallback):
    """ 
    annotate_flash_ray_data(cmap_name='bone', sample=None)

    Adds ray trace data to the plot.  *cmap_name* is the name of the color map 
    ('bone', 'jet', 'hot', etc).  *sample* dictates the amount of down sampling 
    to do to prevent all of the rays from being  plotted.  This may be None 
    (plot all rays, default), an integer (step size), or a slice object.
    """
    _type_name = "flash_ray_data"
    def __init__(self, cmap_name='bone', sample=None):
        self.cmap_name = cmap_name
        self.sample = sample if isinstance(sample, slice) else slice(None, None, sample)

    def __call__(self, plot):
        ray_data = plot.data.ds._handle["RayData"][:]
        idx = ray_data[:,0].argsort(kind="mergesort")
        ray_data = ray_data[idx]

        tags = ray_data[:,0]
        coords = ray_data[:,1:3]
        power = ray_data[:,4]
        power /= power.max()
        cx, cy = self.convert_to_plot(plot, coords.T)
        coords[:,0], coords[:,1] = cx, cy
        splitidx = np.argwhere(0 < (tags[1:] - tags[:-1])) + 1
        coords = np.split(coords, splitidx.flat)[self.sample]
        power = np.split(power, splitidx.flat)[self.sample]
        cmap = matplotlib.cm.get_cmap(self.cmap_name)

        plot._axes.hold(True)
        colors = [cmap(p.max()) for p in power]
        lc = matplotlib.collections.LineCollection(coords, colors=colors)
        plot._axes.add_collection(lc)
        plot._axes.hold(False)


>>>>>>> 2dd4af1f
class TimestampCallback(PlotCallback):
    """
    annotate_timestamp(x, y, units=None, format="{time:.3G} {units}", **kwargs,
                       normalized=False, bbox_dict=None)

    Adds the current time to the plot at point given by *x* and *y*.  If *units*
    is given ('s', 'ms', 'ns', etc), it will covert the time to this basis.  If
    *units* is None, it will attempt to figure out the correct value by which to
    scale.  The *format* keyword is a template string that will be evaluated and
    displayed on the plot.  If *normalized* is true, *x* and *y* are interpreted
    as normalized plot coordinates (0,0 is lower-left and 1,1 is upper-right)
    otherwise *x* and *y* are assumed to be in plot coordinates. The *bbox_dict*
    is an optional dict of arguments for the bbox that frames the timestamp, see
    matplotlib's text annotation guide for more details. All other *kwargs* will
    be passed to the text() method on the plot axes.  See matplotlib's text()
    functions for more information.
    """
    _type_name = "timestamp"
    _bbox_dict = {'boxstyle': 'square,pad=0.6', 'fc': 'white', 'ec': 'black',
                  'alpha': 1.0}

    def __init__(self, x, y, units=None, format="{time:.3G} {units}",
                 normalized=False, bbox_dict=None, **kwargs):
        self.x = x
        self.y = y
        self.format = format
        self.units = units
        self.normalized = normalized
        if bbox_dict is not None:
            self.bbox_dict = bbox_dict
        else:
            self.bbox_dict = self._bbox_dict
        self.kwargs = {'color': 'k'}
        self.kwargs.update(kwargs)

    def __call__(self, plot):
        if self.units is None:
<<<<<<< HEAD
            t = plot.data.pf.current_time.in_units('s')
            scale_keys = ['fs', 'ps', 'ns', 'us', 'ms', 's', 'hr', 'day',
                          'yr', 'kyr', 'Myr', 'Gyr']
            for i, k in enumerate(scale_keys):
                if t < YTQuantity(1, k):
                    break
                t.convert_to_units(k)
            self.units = scale_keys[i-1]
        else:
            t = plot.data.pf.current_time.in_units(self.units)
=======
            t = plot.data.ds.current_time * plot.data.ds['Time']
            scale_keys = ['as', 'fs', 'ps', 'ns', 'us', 'ms', 's', 
                          'hour', 'day', 'year', 'kyr', 'myr', 'gyr']
            self.units = 's'
            for k in scale_keys:
                if t < self._time_conv[k]:
                    break
                self.units = k
        t = plot.data.ds.current_time * plot.data.ds['Time'] 
        t /= self._time_conv[self.units.lower()]
>>>>>>> 2dd4af1f
        if self.units == 'us':
            self.units = '$\\mu s$'
        s = self.format.format(time=float(t), units=self.units)
        plot._axes.hold(True)
        if self.normalized:
            plot._axes.text(self.x, self.y, s, horizontalalignment='center',
                            verticalalignment='center', 
                            transform = plot._axes.transAxes,
                            bbox=self.bbox_dict)
        else:
            plot._axes.text(self.x, self.y, s, bbox=self.bbox_dict,
                            **self.kwargs)
        plot._axes.hold(False)

class TriangleFacetsCallback(PlotCallback):
    """ 
    annotate_triangle_facets(triangle_vertices, plot_args=None )

    Intended for representing a slice of a triangular faceted 
    geometry in a slice plot. 

    Uses a set of *triangle_vertices* to find all trangles the plane of a 
    SlicePlot intersects with. The lines between the intersection points 
    of the triangles are then added to the plot to create an outline
    of the geometry represented by the triangles. 
    """
    _type_name = "triangle_facets"
    def __init__(self, triangle_vertices, plot_args=None):
        super(TriangleFacetsCallback, self).__init__()
        self.plot_args = {} if plot_args is None else plot_args
        self.vertices = triangle_vertices

    def __call__(self, plot):
        plot._axes.hold(True)
<<<<<<< HEAD
        ax = plot.data.axis
        xax = plot.data.pf.coordinates.x_axis[ax]
        yax = plot.data.pf.coordinates.y_axis[ax]
=======
        ax = data.axis
        xax = plot.data.ds.coordinates.x_axis[ax]
        yax = plot.data.ds.coordinates.y_axis[ax]
>>>>>>> 2dd4af1f
        l_cy = triangle_plane_intersect(plot.data.axis, plot.data.coord, self.vertices)[:,:,(xax, yax)]
        lc = matplotlib.collections.LineCollection(l_cy, **self.plot_args)
        plot._axes.add_collection(lc)
        plot._axes.hold(False)
<|MERGE_RESOLUTION|>--- conflicted
+++ resolved
@@ -731,12 +731,8 @@
             pos = self.pos[xi], self.pos[yi]
         else: pos = self.pos
         if isinstance(self.code_size[1], basestring):
-<<<<<<< HEAD
-            code_size = plot.data.pf.quan(*self.code_size)
+            code_size = plot.data.ds.quan(*self.code_size)
             code_size = code_size.in_units('code_length').value
-=======
-            code_size = plot.data.ds.quan(*self.code_size).value
->>>>>>> 2dd4af1f
             self.code_size = (code_size, code_size)
         from matplotlib.patches import Arrow
         # Now convert the pixels to code information
@@ -829,13 +825,8 @@
         from matplotlib.patches import Circle
 
         if iterable(self.radius):
-<<<<<<< HEAD
-            self.radius = plot.data.pf.quan(self.radius[0], self.radius[1])
+            self.radius = plot.data.ds.quan(self.radius[0], self.radius[1])
             self.radius = np.float64(self.radius.in_units(plot.xlim[0].units))
-=======
-            self.radius = plot.data.ds.quan(self.radius[0], self.radius[1])
-            self.radius = np.float64(self.radius)
->>>>>>> 2dd4af1f
 
         radius = self.radius * self.pixel_scale(plot)[0]
 
@@ -950,12 +941,8 @@
 
         # Set up scales for pixel size and original data
         pixel_scale = self.pixel_scale(plot)[0]
-<<<<<<< HEAD
-        data_scale = data.pf.length_unit
+        data_scale = data.ds.length_unit
         units = data_scale.units
-=======
-        data_scale = data.ds.length_unit
->>>>>>> 2dd4af1f
 
         # Convert halo positions to code units of the plotted data
         # and then to units of the plotted window
@@ -1090,46 +1077,6 @@
     def __call__(self,plot):
         plot._axes.set_title(self.title)
 
-<<<<<<< HEAD
-=======
-class FlashRayDataCallback(PlotCallback):
-    """ 
-    annotate_flash_ray_data(cmap_name='bone', sample=None)
-
-    Adds ray trace data to the plot.  *cmap_name* is the name of the color map 
-    ('bone', 'jet', 'hot', etc).  *sample* dictates the amount of down sampling 
-    to do to prevent all of the rays from being  plotted.  This may be None 
-    (plot all rays, default), an integer (step size), or a slice object.
-    """
-    _type_name = "flash_ray_data"
-    def __init__(self, cmap_name='bone', sample=None):
-        self.cmap_name = cmap_name
-        self.sample = sample if isinstance(sample, slice) else slice(None, None, sample)
-
-    def __call__(self, plot):
-        ray_data = plot.data.ds._handle["RayData"][:]
-        idx = ray_data[:,0].argsort(kind="mergesort")
-        ray_data = ray_data[idx]
-
-        tags = ray_data[:,0]
-        coords = ray_data[:,1:3]
-        power = ray_data[:,4]
-        power /= power.max()
-        cx, cy = self.convert_to_plot(plot, coords.T)
-        coords[:,0], coords[:,1] = cx, cy
-        splitidx = np.argwhere(0 < (tags[1:] - tags[:-1])) + 1
-        coords = np.split(coords, splitidx.flat)[self.sample]
-        power = np.split(power, splitidx.flat)[self.sample]
-        cmap = matplotlib.cm.get_cmap(self.cmap_name)
-
-        plot._axes.hold(True)
-        colors = [cmap(p.max()) for p in power]
-        lc = matplotlib.collections.LineCollection(coords, colors=colors)
-        plot._axes.add_collection(lc)
-        plot._axes.hold(False)
-
-
->>>>>>> 2dd4af1f
 class TimestampCallback(PlotCallback):
     """
     annotate_timestamp(x, y, units=None, format="{time:.3G} {units}", **kwargs,
@@ -1167,8 +1114,7 @@
 
     def __call__(self, plot):
         if self.units is None:
-<<<<<<< HEAD
-            t = plot.data.pf.current_time.in_units('s')
+            t = plot.data.ds.current_time.in_units('s')
             scale_keys = ['fs', 'ps', 'ns', 'us', 'ms', 's', 'hr', 'day',
                           'yr', 'kyr', 'Myr', 'Gyr']
             for i, k in enumerate(scale_keys):
@@ -1177,21 +1123,7 @@
                 t.convert_to_units(k)
             self.units = scale_keys[i-1]
         else:
-            t = plot.data.pf.current_time.in_units(self.units)
-=======
-            t = plot.data.ds.current_time * plot.data.ds['Time']
-            scale_keys = ['as', 'fs', 'ps', 'ns', 'us', 'ms', 's', 
-                          'hour', 'day', 'year', 'kyr', 'myr', 'gyr']
-            self.units = 's'
-            for k in scale_keys:
-                if t < self._time_conv[k]:
-                    break
-                self.units = k
-        t = plot.data.ds.current_time * plot.data.ds['Time'] 
-        t /= self._time_conv[self.units.lower()]
->>>>>>> 2dd4af1f
-        if self.units == 'us':
-            self.units = '$\\mu s$'
+            t = plot.data.ds.current_time.in_units(self.units)
         s = self.format.format(time=float(t), units=self.units)
         plot._axes.hold(True)
         if self.normalized:
@@ -1224,15 +1156,10 @@
 
     def __call__(self, plot):
         plot._axes.hold(True)
-<<<<<<< HEAD
         ax = plot.data.axis
-        xax = plot.data.pf.coordinates.x_axis[ax]
-        yax = plot.data.pf.coordinates.y_axis[ax]
-=======
-        ax = data.axis
         xax = plot.data.ds.coordinates.x_axis[ax]
         yax = plot.data.ds.coordinates.y_axis[ax]
->>>>>>> 2dd4af1f
+
         l_cy = triangle_plane_intersect(plot.data.axis, plot.data.coord, self.vertices)[:,:,(xax, yax)]
         lc = matplotlib.collections.LineCollection(l_cy, **self.plot_args)
         plot._axes.add_collection(lc)
