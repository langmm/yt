"""
Import the components of the volume rendering extension

Author: Matthew Turk <matthewturk@gmail.com>
Affiliation: KIPAC/SLAC/Stanford
Homepage: http://yt-project.org/
License:
  Copyright (C) 2009 Matthew Turk.  All Rights Reserved.

  This file is part of yt.

  yt is free software; you can redistribute it and/or modify
  it under the terms of the GNU General Public License as published by
  the Free Software Foundation; either version 3 of the License, or
  (at your option) any later version.

  This program is distributed in the hope that it will be useful,
  but WITHOUT ANY WARRANTY; without even the implied warranty of
  MERCHANTABILITY or FITNESS FOR A PARTICULAR PURPOSE.  See the
  GNU General Public License for more details.

  You should have received a copy of the GNU General Public License
  along with this program.  If not, see <http://www.gnu.org/licenses/>.
"""

import numpy as na

from yt.funcs import *
from yt.utilities.math_utils import *

from .grid_partitioner import HomogenizedVolume
from .transfer_functions import ProjectionTransferFunction

<<<<<<< HEAD
#from yt.utilities.amr_utils import \
#    arr_vec2pix_nest, arr_pix2vec_nest, AdaptiveRaySource, \
#    arr_ang2pix_nest
=======
from yt.utilities.amr_utils import TransferFunctionProxy, VectorPlane, \
    arr_vec2pix_nest, arr_pix2vec_nest, AdaptiveRaySource, \
    arr_ang2pix_nest, arr_fisheye_vectors
>>>>>>> 6a25bba0
from yt.visualization.image_writer import write_bitmap
from yt.data_objects.data_containers import data_object_registry
from yt.utilities.parallel_tools.parallel_analysis_interface import \
    ParallelAnalysisInterface
from yt.utilities.amr_kdtree.api import AMRKDTree
from numpy import pi

from yt.utilities.amr_utils import \
    PartitionedGrid, ProjectionSampler, VolumeRenderSampler, \
    arr_vec2pix_nest, arr_pix2vec_nest, arr_ang2pix_nest, \
    pixelize_healpix

class Camera(ParallelAnalysisInterface):
    def __init__(self, center, normal_vector, width,
                 resolution, transfer_function,
                 north_vector = None, steady_north=False,
                 volume = None, fields = None,
                 log_fields = None,
                 sub_samples = 5, pf = None,
                 use_kd=True, l_max=None, no_ghost=True,
                 tree_type='domain',expand_factor=1.0,
                 le=None, re=None):
        r"""A viewpoint into a volume, for volume rendering.

        The camera represents the eye of an observer, which will be used to
        generate ray-cast volume renderings of the domain.

        Parameters
        ----------
        center : array_like
            The current "center" of the view port -- the focal point for the
            camera.
        normal_vector : array_like
            The vector between the camera position and the center.
        width : float or list of floats
            The current width of the image.  If a single float, the volume is
            cubical, but if not, it is front/back, left/right, top/bottom.
        resolution : int or list of ints
            The number of pixels in each direction.
        north_vector : array_like, optional
            The 'up' direction for the plane of rays.  If not specific, calculated
            automatically.
        steady_north : bool, optional
            Boolean to control whether to normalize the north_vector
            by subtracting off the dot product of it and the normal
            vector.  Makes it easier to do rotations along a single
            axis.  If north_vector is specifies, is switched to
            True. Default: False
        volume : `yt.extensions.volume_rendering.HomogenizedVolume`, optional
            The volume to ray cast through.  Can be specified for finer-grained
            control, but otherwise will be automatically generated.
        fields : list of fields, optional
            This is the list of fields we want to volume render; defaults to
            Density.
        log_fields : list of bool, optional
            Whether we should take the log of the fields before supplying them to
            the volume rendering mechanism.
        sub_samples : int, optional
            The number of samples to take inside every cell per ray.
        pf : `~yt.data_objects.api.StaticOutput`
            For now, this is a require parameter!  But in the future it will become
            optional.  This is the parameter file to volume render.
        use_kd: bool, optional
            Specifies whether or not to use a kd-Tree framework for
            the Homogenized Volume and ray-casting.  Default to True.
        l_max: int, optional
            Specifies the maximum level to be rendered.  Also
            specifies the maximum level used in the kd-Tree
            construction.  Defaults to None (all levels), and only
            applies if use_kd=True.
        no_ghost: bool, optional
            Optimization option.  If True, homogenized bricks will
            extrapolate out from grid instead of interpolating from
            ghost zones that have to first be calculated.  This can
            lead to large speed improvements, but at a loss of
            accuracy/smoothness in resulting image.  The effects are
            less notable when the transfer function is smooth and
            broad. Default: False
        tree_type: string, optional
            Specifies the type of kd-Tree to be constructed/cast.
            There are three options, the default being 'domain'. Only
            affects parallel rendering.  'domain' is suggested.

            'domain' - Tree construction/casting is load balanced by
            splitting up the domain into the first N subtrees among N
            processors (N must be a power of 2).  Casting then
            proceeds with each processor rendering their subvolume,
            and final image is composited on the root processor.  The
            kd-Tree is never combined, reducing communication and
            memory overhead. The viewpoint can be changed without
            communication or re-partitioning of the data, making it
            ideal for rotations/spins.

            'breadth' - kd-Tree is first constructed as in 'domain',
            but then combined among all the subtrees.  Rendering is
            then split among N processors (again a power of 2), based
            on the N most expensive branches of the tree.  As in
            'domain', viewpoint can be changed without re-partitioning
            or communication.

            'depth' - kd-Tree is first constructed as in 'domain', but
            then combined among all subtrees.  Rendering is then load
            balanced in a back-to-front manner, splitting up the cost
            as evenly as possible.  If the viewpoint changes,
            additional data might have to be partitioned.  Is also
            prone to longer data IO times.  If all the data can fit in
            memory on each cpu, this can be the fastest option for
            multiple ray casts on the same dataset.
        expand_factor: float, optional
            A parameter to be used with the PerspectiveCamera.
            Controls how much larger a volume to render, which is
            currently difficult to gauge for the PerspectiveCamera.
            For full box renders, values in the 2.0-3.0 range seem to
            produce desirable results. Default: 1.0
        le: array_like, optional
            Specifies the left edge of the volume to be rendered.
            Currently only works with use_kd=True.
        re: array_like, optional
            Specifies the right edge of the volume to be rendered.
            Currently only works with use_kd=True.

        Examples
        --------

        >>> cam = vr.Camera(c, L, W, (N,N), transfer_function = tf, pf = pf)
        >>> image = cam.snapshot()

        >>> from yt.mods import *
        >>> import yt.visualization.volume_rendering.api as vr
        
        >>> pf = EnzoStaticOutput('DD1701') # Load pf
        >>> c = [0.5]*3 # Center
        >>> L = [1.0,1.0,1.0] # Viewpoint
        >>> W = na.sqrt(3) # Width
        >>> N = 1024 # Pixels (1024^2)

        # Get density min, max
        >>> mi, ma = pf.h.all_data().quantities['Extrema']('Density')[0]
        >>> mi, ma = na.log10(mi), na.log10(ma)

        # Construct transfer function
        >>> tf = vr.ColorTransferFunction((mi-2, ma+2))
        # Sample transfer function with 5 gaussians.  Use new col_bounds keyword.
        >>> tf.add_layers(5,w=0.05, col_bounds = (mi+1,ma), colormap='spectral')
        
        # Create the camera object
        >>> cam = vr.Camera(c, L, W, (N,N), transfer_function=tf, pf=pf) 
        
        # Ray cast, and save the image.
        >>> image = cam.snapshot(fn='my_rendering.png')

        """
        ParallelAnalysisInterface.__init__(self)
        if pf is not None: self.pf = pf
        if not iterable(resolution):
            resolution = (resolution, resolution)
        self.resolution = resolution
        self.sub_samples = sub_samples
        if not iterable(width):
            width = (width, width, width) # front/back, left/right, top/bottom
        self.width = width
        self.center = center
        self.steady_north = steady_north
        self.expand_factor = expand_factor
        # This seems to be necessary for now.  Not sure what goes wrong when not true.
        if na.all(north_vector == normal_vector):
            mylog.error("North vector and normal vector are the same.  Disregarding north vector.")
            north_vector == None
        if north_vector is not None: self.steady_north=True
        self.north_vector = north_vector
        self.rotation_vector = north_vector
        if fields is None: fields = ["Density"]
        self.fields = fields
        if transfer_function is None:
            transfer_function = ProjectionTransferFunction()
        self.transfer_function = transfer_function
        self._setup_normalized_vectors(normal_vector, north_vector)
        self.log_fields = log_fields
        self.use_kd = use_kd
        self.l_max = l_max
        self.no_ghost = no_ghost
        if self.no_ghost:
            mylog.info('Warning: no_ghost is currently True (default). This may lead to artifacts at grid boundaries.')
        self.tree_type = tree_type
        if volume is None:
            if self.use_kd:
                volume = AMRKDTree(self.pf, l_max=l_max, fields=self.fields, no_ghost=no_ghost, tree_type=tree_type,
                                   log_fields = log_fields, le=le, re=re)
            else:
                volume = HomogenizedVolume(fields, pf = self.pf,
                                           log_fields = log_fields)
        else:
            self.use_kd = isinstance(volume, AMRKDTree)
        self.volume = volume

    def _setup_normalized_vectors(self, normal_vector, north_vector):
        # Now we set up our various vectors
        normal_vector /= na.sqrt( na.dot(normal_vector, normal_vector))
        if north_vector is None:
            vecs = na.identity(3)
            t = na.cross(normal_vector, vecs).sum(axis=1)
            ax = t.argmax()
            north_vector = na.cross(vecs[ax,:], normal_vector).ravel()
            if self.rotation_vector is None:
                self.rotation_vector=north_vector
        else:
            if self.steady_north:
                north_vector = north_vector - na.dot(north_vector,normal_vector)*normal_vector
        north_vector /= na.sqrt(na.dot(north_vector, north_vector))
        east_vector = -na.cross(north_vector, normal_vector).ravel()
        east_vector /= na.sqrt(na.dot(east_vector, east_vector))
        self.normal_vector = normal_vector
        self.unit_vectors = [north_vector, east_vector, normal_vector]
        self.box_vectors = na.array([self.unit_vectors[0]*self.width[0],
                                     self.unit_vectors[1]*self.width[1],
                                     self.unit_vectors[2]*self.width[2]])

        self.origin = self.center - 0.5*self.width[0]*self.unit_vectors[0] \
                                  - 0.5*self.width[1]*self.unit_vectors[1] \
                                  - 0.5*self.width[2]*self.unit_vectors[2]
        self.back_center = self.center - 0.5*self.width[0]*self.unit_vectors[2]
        self.front_center = self.center + 0.5*self.width[0]*self.unit_vectors[2]
        self.inv_mat = na.linalg.pinv(self.unit_vectors)

    def look_at(self, new_center, north_vector = None):
        r"""Change the view direction based on a new focal point.

        This will recalculate all the necessary vectors and vector planes related
        to a camera to point at a new location.

        Parameters
        ----------
        new_center : array_like
            The new "center" of the view port -- the focal point for the
            camera.
        north_vector : array_like, optional
            The "up" direction for the plane of rays.  If not specific,
            calculated automatically.
        """
        normal_vector = self.front_center - new_center
        self._setup_normalized_vectors(normal_vector, north_vector)

    def switch_view(self, normal_vector=None, width=None, center=None, north_vector=None):
        r"""Change the view direction based on any of the view parameters.

        This will recalculate all the necessary vectors and vector planes related
        to a camera with new normal vectors, widths, centers, or north vectors.

        Parameters
        ----------
        normal_vector: array_like, optional
            The new looking vector.
        width: float or array of floats, optional
            The new width.  Can be a single value W -> [W,W,W] or an
            array [W1, W2, W3]
        center: array_like, optional
            Specifies the new center.
        north_vector : array_like, optional
            The 'up' direction for the plane of rays.  If not specific,
            calculated automatically.
        """
        if width is None:
            width = self.width
        if not iterable(width):
            width = (width, width, width) # front/back, left/right, top/bottom
        self.width = width
        if center is not None:
            self.center = center
        if north_vector is None:
            north_vector = self.north_vector
        if normal_vector is None:
            normal_vector = self.front_center-self.center
        self._setup_normalized_vectors(normal_vector, north_vector)
        
    def get_vector_plane(self, image):
        # We should move away from pre-generation of vectors like this and into
        # the usage of on-the-fly generation in the VolumeIntegrator module
        # We might have a different width and back_center
        px = na.linspace(-self.width[0]/2.0, self.width[0]/2.0,
                         self.resolution[0])[:,None]
        py = na.linspace(-self.width[1]/2.0, self.width[1]/2.0,
                         self.resolution[1])[None,:]
        inv_mat = self.inv_mat
        bc = self.back_center
        positions = na.zeros((self.resolution[0], self.resolution[1], 3),
                          dtype='float64', order='C')
        positions[:,:,0] = inv_mat[0,0]*px+inv_mat[0,1]*py+self.back_center[0]
        positions[:,:,1] = inv_mat[1,0]*px+inv_mat[1,1]*py+self.back_center[1]
        positions[:,:,2] = inv_mat[2,0]*px+inv_mat[2,1]*py+self.back_center[2]
        bounds = (px.min(), px.max(), py.min(), py.max())
        return (positions, self.box_vectors[2],
                self.back_center, bounds, image,
                self.unit_vectors[0],
                self.unit_vectors[1])

    def snapshot(self, fn = None, clip_ratio = None):
        r"""Ray-cast the camera.

        This method instructs the camera to take a snapshot -- i.e., call the ray
        caster -- based on its current settings.

        Parameters
        ----------
        fn : string, optional
            If supplied, the image will be saved out to this before being
            returned.  Scaling will be to the maximum value.
        clip_ratio : float, optional
            If supplied, the 'max_val' argument to write_bitmap will be handed
            clip_ratio * image.std()

        Returns
        -------
        image : array
            An (N,M,3) array of the final returned values, in float64 form.
        """
        image = na.zeros((self.resolution[0], self.resolution[1], 3),
                         dtype='float64', order='C')
        rotp = na.concatenate([self.inv_mat.ravel('F'), self.back_center.ravel()])
        args = (rotp, self.box_vectors[2], self.back_center,
                (-self.width[0]/2.0, self.width[0]/2.0,
                 -self.width[1]/2.0, self.width[1]/2.0),
                image, self.unit_vectors[0], self.unit_vectors[1],
                na.array(self.width),
                self.transfer_function, self.sub_samples)
        sampler = VolumeRenderSampler(*args)
        self.volume.initialize_source()

        pbar = get_pbar("Ray casting",
                        (self.volume.brick_dimensions + 1).prod(axis=-1).sum())
        total_cells = 0
        for brick in self.volume.traverse(self.back_center, self.front_center, image):
            sampler(brick)
            total_cells += na.prod(brick.my_data[0].shape)
            pbar.update(total_cells)
        pbar.finish()
        image = sampler.aimage

        if self.comm.rank is 0 and fn is not None:
            if clip_ratio is not None:
                write_bitmap(image, fn, clip_ratio*image.std())
            else:
                write_bitmap(image, fn)

        return image

    def zoom(self, factor):
        r"""Change the distance to the focal point.

        This will zoom the camera in by some `factor` toward the focal point,
        along the current view direction, modifying the left/right and up/down
        extents as well.

        Parameters
        ----------
        factor : float
            The factor by which to reduce the distance to the focal point.


        Notes
        -----

        You will need to call snapshot() again to get a new image.

        """
        self.width = [w / factor for w in self.width]
        self._setup_normalized_vectors(
                self.unit_vectors[2], self.unit_vectors[0])

    def zoomin(self, final, n_steps):
        r"""Loop over a zoomin and return snapshots along the way.

        This will yield `n_steps` snapshots until the current view has been
        zooming in to a final factor of `final`.

        Parameters
        ----------
        final : float
            The zoom factor, with respect to current, desired at the end of the
            sequence.
        n_steps : int
            The number of zoom snapshots to make.


        Examples
        --------

        >>> for i, snapshot in enumerate(cam.zoomin(100.0, 10)):
        ...     iw.write_bitmap(snapshot, "zoom_%04i.png" % i)
        """
        f = final**(1.0/n_steps)
        for i in xrange(n_steps):
            self.zoom(f)
            yield self.snapshot()

    def move_to(self, final, n_steps, final_width=None, exponential=False):
        r"""Loop over a look_at

        This will yield `n_steps` snapshots until the current view has been
        moved to a final center of `final` with a final width of final_width.

        Parameters
        ----------
        final : array_like
            The final center to move to after `n_steps`
        n_steps : int
            The number of look_at snapshots to make.
        final_width: float or array_like, optional
            Specifies the final width after `n_steps`.  Useful for
            moving and zooming at the same time.
        exponential : boolean
            Specifies whether the move/zoom transition follows an
            exponential path toward the destination or linear
            
        Examples
        --------

        >>> for i, snapshot in enumerate(cam.move_to([0.2,0.3,0.6], 10)):
        ...     iw.write_bitmap(snapshot, "move_%04i.png" % i)
        """
        self.center = na.array(self.center)
        dW = None
        if exponential:
            if final_width is not None:
                if not iterable(final_width):
                    width = na.array([final_width, final_width, final_width]) 
                    # front/back, left/right, top/bottom
                if (self.center == 0.0).all():
                    self.center += (na.array(final) - self.center) / (10. * n_steps)
                final_zoom = final_width/na.array(self.width)
                dW = final_zoom**(1.0/n_steps)
	    else:
		dW = 1.0
            position_diff = (na.array(final)/self.center)*1.0
            dx = position_diff**(1.0/n_steps)
        else:
            if final_width is not None:
                if not iterable(final_width):
                    width = na.array([final_width, final_width, final_width]) 
                    # front/back, left/right, top/bottom
                dW = (1.0*final_width-na.array(self.width))/n_steps
	    else:
		dW = 1.0
            dx = (na.array(final)-self.center)*1.0/n_steps
        for i in xrange(n_steps):
            if exponential:
                self.switch_view(center=self.center*dx, width=self.width*dW)
            else:
                self.switch_view(center=self.center+dx, width=self.width+dW)
            yield self.snapshot()

    def rotate(self, theta, rot_vector=None):
        r"""Rotate by a given angle

        Rotate the view.  If `rot_vector` is None, rotation will occur
        around the `north_vector`.

        Parameters
        ----------
        theta : float, in radians
             Angle (in radians) by which to rotate the view.
        rot_vector  : array_like, optional
            Specify the rotation vector around which rotation will
            occur.  Defaults to None, which sets rotation around
            `north_vector`

        Examples
        --------

        >>> cam.rotate(na.pi/4)
        """
        if rot_vector is None:
            rot_vector = self.rotation_vector
            
        ux = rot_vector[0]
        uy = rot_vector[1]
        uz = rot_vector[2]
        cost = na.cos(theta)
        sint = na.sin(theta)
        
        R = na.array([[cost+ux**2*(1-cost), ux*uy*(1-cost)-uz*sint, ux*uz*(1-cost)+uy*sint],
                      [uy*ux*(1-cost)+uz*sint, cost+uy**2*(1-cost), uy*uz*(1-cost)-ux*sint],
                      [uz*ux*(1-cost)-uy*sint, uz*uy*(1-cost)+ux*sint, cost+uz**2*(1-cost)]])

        normal_vector = self.front_center-self.center

        self.switch_view(normal_vector=na.dot(R,normal_vector))


    def rotation(self, theta, n_steps, rot_vector=None):
        r"""Loop over rotate, creating a rotation

        This will yield `n_steps` snapshots until the current view has been
        rotated by an angle `theta`

        Parameters
        ----------
        theta : float, in radians
            Angle (in radians) by which to rotate the view.
        n_steps : int
            The number of look_at snapshots to make.
        rot_vector  : array_like, optional
            Specify the rotation vector around which rotation will
            occur.  Defaults to None, which sets rotation around the
            original `north_vector`

        Examples
        --------

        >>> for i, snapshot in enumerate(cam.rotation(na.pi, 10)):
        ...     iw.write_bitmap(snapshot, 'rotation_%04i.png' % i)
        """

        dtheta = (1.0*theta)/n_steps
        for i in xrange(n_steps):
            self.rotate(dtheta, rot_vector=rot_vector)
            yield self.snapshot()

data_object_registry["camera"] = Camera

class InteractiveCamera(Camera):
    def __init__(self, center, normal_vector, width,
                 resolution, transfer_function,
                 north_vector = None, steady_north=False,
                 volume = None, fields = None,
                 log_fields = None,
                 sub_samples = 5, pf = None,
                 use_kd=True, l_max=None, no_ghost=True,
                 tree_type='domain',expand_factor=1.0,
                 le=None, re=None):
        self.frames = []
        Camera.__init__(self, center, normal_vector, width,
                 resolution, transfer_function,
                 north_vector = north_vector, steady_north=steady_north,
                 volume = volume, fields = fields,
                 log_fields = log_fields,
                 sub_samples = sub_samples, pf = pf,
                 use_kd=use_kd, l_max=l_max, no_ghost=no_ghost,
                 tree_type=tree_type,expand_factor=expand_factor,
                 le=le, re=re)

    def snapshot(self, fn = None, clip_ratio = None):
        import matplotlib
        matplotlib.pylab.figure(2)
        self.transfer_function.show()
        matplotlib.pylab.draw()
        im = Camera.snapshot(self, fn, clip_ratio)
        matplotlib.pylab.figure(1)
        matplotlib.pylab.imshow(im/im.max())
        matplotlib.pylab.draw()
        self.frames.append(im)
        
    def rotation(self, theta, n_steps, rot_vector=None):
        for frame in Camera.rotation(self, theta, n_steps, rot_vector):
            if frame is not None:
                self.frames.append(frame)
                
    def zoomin(self, final, n_steps):
        for frame in Camera.zoomin(self, final, n_steps):
            if frame is not None:
                self.frames.append(frame)
                
    def clear_frames(self):
        del self.frames
        self.frames = []
        
    def save_frames(self, basename, clip_ratio=None):
        for i, frame in enumerate(self.frames):
            fn = basename + '_%04i.png'%i
            if clip_ratio is not None:
                write_bitmap(frame, fn, clip_ratio*image.std())
            else:
                write_bitmap(frame, fn)

data_object_registry["interactive_camera"] = InteractiveCamera

class PerspectiveCamera(Camera):
    def get_vector_plane(self, image):
        # We should move away from pre-generation of vectors like this and into
        # the usage of on-the-fly generation in the VolumeIntegrator module
        # We might have a different width and back_center
        dl = (self.back_center - self.front_center)
        self.front_center += dl
        self.back_center -= dl
        px = self.expand_factor*na.linspace(-self.width[0]/2.0, self.width[0]/2.0,
                         self.resolution[0])[:,None]
        py = self.expand_factor*na.linspace(-self.width[1]/2.0, self.width[1]/2.0,
                         self.resolution[1])[None,:]
        inv_mat = self.inv_mat
        bc = self.back_center
        positions = na.zeros((self.resolution[0], self.resolution[1], 3),
                          dtype='float64', order='C')
        positions[:,:,0] = inv_mat[0,0]*px+inv_mat[0,1]*py+self.back_center[0]
        positions[:,:,1] = inv_mat[1,0]*px+inv_mat[1,1]*py+self.back_center[1]
        positions[:,:,2] = inv_mat[2,0]*px+inv_mat[2,1]*py+self.back_center[2]
        bounds = (px.min(), px.max(), py.min(), py.max())
        
        # We are likely adding on an odd cutting condition here
        vectors = self.front_center - positions
        positions = self.front_center - 2.0*(((self.back_center-self.front_center)**2).sum())**0.5*vectors
        vectors = (self.front_center - positions)

        vector_plane = VectorPlane(positions, vectors,
                                      self.back_center, bounds, image,
                                      self.unit_vectors[0],
                                      self.unit_vectors[1])
        return vector_plane

def corners(left_edge, right_edge):
    return na.array([
      [left_edge[:,0], left_edge[:,1], left_edge[:,2]],
      [right_edge[:,0], left_edge[:,1], left_edge[:,2]],
      [right_edge[:,0], right_edge[:,1], left_edge[:,2]],
      [right_edge[:,0], right_edge[:,1], right_edge[:,2]],
      [left_edge[:,0], right_edge[:,1], right_edge[:,2]],
      [left_edge[:,0], left_edge[:,1], right_edge[:,2]],
      [right_edge[:,0], left_edge[:,1], right_edge[:,2]],
      [left_edge[:,0], right_edge[:,1], left_edge[:,2]],
    ], dtype='float64')

class HEALpixCamera(Camera):
    def __init__(self, center, radius, nside,
                 transfer_function = None, fields = None,
                 sub_samples = 5, log_fields = None, volume = None,
                 pf = None, use_kd=True, no_ghost=False):
        ParallelAnalysisInterface.__init__(self)
        if pf is not None: self.pf = pf
        self.center = na.array(center, dtype='float64')
        self.radius = radius
        self.nside = nside
        self.use_kd = use_kd
        if transfer_function is None:
            transfer_function = ProjectionTransferFunction()
        self.transfer_function = transfer_function
        if fields is None: fields = ["Density"]
        self.fields = fields
        self.sub_samples = sub_samples
        self.log_fields = log_fields
        if volume is None:
            volume = AMRKDTree(self.pf, fields=self.fields, no_ghost=no_ghost,
                               log_fields=log_fields)
        self.use_kd = isinstance(volume, AMRKDTree)
        self.volume = volume

    def snapshot(self, fn = None):
        nv = 12*self.nside**2
        image = na.zeros((nv,1,3), dtype='float64', order='C')
        vs = arr_pix2vec_nest(self.nside, na.arange(nv))
        vs *= self.radius
        vs.shape = (nv,1,3)
        uv = na.ones(3, dtype='float64')
        positions = na.ones((nv, 1, 3), dtype='float64') * self.center
        vector_plane = VectorPlane(positions, vs, self.center,
                        (0.0, 1.0, 0.0, 1.0), image, uv, uv)
        tfp = TransferFunctionProxy(self.transfer_function)
        tfp.ns = self.sub_samples
        self.volume.initialize_source()
        mylog.info("Rendering equivalent of %0.2f^2 image", nv**0.5)
        pbar = get_pbar("Ray casting",
                        (self.volume.brick_dimensions + 1).prod(axis=-1).sum())

        total_cells = 0
        for brick in self.volume.traverse(None, self.center, image):
            brick.cast_plane(tfp, vector_plane)
            total_cells += na.prod(brick.my_data[0].shape)
            pbar.update(total_cells)
        pbar.finish()

        if self.comm.rank is 0 and fn is not None:
            # This assumes Density; this is a relatively safe assumption.
            import matplotlib.figure
            import matplotlib.backends.backend_agg
            phi, theta = na.mgrid[0.0:2*pi:800j, 0:pi:800j]
            pixi = arr_ang2pix_nest(self.nside, theta.ravel(), phi.ravel())
            image *= self.radius * self.pf['cm']
            img = na.log10(image[:,0,0][pixi]).reshape((800,800))

            fig = matplotlib.figure.Figure((10, 5))
            ax = fig.add_subplot(1,1,1,projection='hammer')
            implot = ax.imshow(img, extent=(-pi,pi,-pi/2,pi/2), clip_on=False, aspect=0.5)
            cb = fig.colorbar(implot, orientation='horizontal')
            cb.set_label(r"$\mathrm{log}\/\mathrm{Column}\/\mathrm{Density}\/[\mathrm{g}/\mathrm{cm}^2]$")
            ax.xaxis.set_ticks(())
            ax.yaxis.set_ticks(())
            canvas = matplotlib.backends.backend_agg.FigureCanvasAgg(fig)
            canvas.print_figure(fn)
        return image


class AdaptiveHEALpixCamera(Camera):
    def __init__(self, center, radius, nside,
                 transfer_function = None, fields = None,
                 sub_samples = 5, log_fields = None, volume = None,
                 pf = None, use_kd=True, no_ghost=False,
                 rays_per_cell = 0.1, max_nside = 8192):
        ParallelAnalysisInterface.__init__(self)
        if pf is not None: self.pf = pf
        self.center = na.array(center, dtype='float64')
        self.radius = radius
        self.use_kd = use_kd
        if transfer_function is None:
            transfer_function = ProjectionTransferFunction()
        self.transfer_function = transfer_function
        if fields is None: fields = ["Density"]
        self.fields = fields
        self.sub_samples = sub_samples
        self.log_fields = log_fields
        if volume is None:
            volume = AMRKDTree(self.pf, fields=self.fields, no_ghost=no_ghost,
                               log_fields=log_fields)
        self.use_kd = isinstance(volume, AMRKDTree)
        self.volume = volume
        self.initial_nside = nside
        self.rays_per_cell = rays_per_cell
        self.max_nside = max_nside

    def snapshot(self, fn = None):
        tfp = TransferFunctionProxy(self.transfer_function)
        tfp.ns = self.sub_samples
        self.volume.initialize_source()
        mylog.info("Adaptively rendering.")
        pbar = get_pbar("Ray casting",
                        (self.volume.brick_dimensions + 1).prod(axis=-1).sum())
        total_cells = 0
        bricks = [b for b in self.volume.traverse(None, self.center, None)][::-1]
        left_edges = na.array([b.LeftEdge for b in bricks])
        right_edges = na.array([b.RightEdge for b in bricks])
        min_dx = min(((b.RightEdge[0] - b.LeftEdge[0])/b.my_data[0].shape[0]
                     for b in bricks))
        # We jitter a bit if we're on a boundary of our initial grid
        for i in range(3):
            if bricks[0].LeftEdge[i] == self.center[i]:
                self.center += 1e-2 * min_dx
            elif bricks[0].RightEdge[i] == self.center[i]:
                self.center -= 1e-2 * min_dx
        ray_source = AdaptiveRaySource(self.center, self.rays_per_cell,
                                       self.initial_nside, self.radius,
                                       bricks, left_edges, right_edges, self.max_nside)
        for i,brick in enumerate(bricks):
            ray_source.integrate_brick(brick, tfp, i, left_edges, right_edges,
                                       bricks)
            total_cells += na.prod(brick.my_data[0].shape)
            pbar.update(total_cells)
        pbar.finish()
        info, values = ray_source.get_rays()
        return info, values

class StereoPairCamera(Camera):
    def __init__(self, original_camera, relative_separation = 0.005):
        ParallelAnalysisInterface.__init__(self)
        self.original_camera = original_camera
        self.relative_separation = relative_separation

    def split(self):
        oc = self.original_camera
        uv = oc.unit_vectors
        c = oc.center
        fc = oc.front_center
        wx, wy, wz = oc.width
        left_normal = fc + uv[1] * 0.5*self.relative_separation * wx - c
        right_normal = fc - uv[1] * 0.5*self.relative_separation * wx - c
        left_camera = Camera(c, left_normal, oc.width,
                             oc.resolution, oc.transfer_function, uv[0],
                             oc.volume, oc.fields, oc.log_fields,
                             oc.sub_samples, oc.pf)
        right_camera = Camera(c, right_normal, oc.width,
                             oc.resolution, oc.transfer_function, uv[0],
                             oc.volume, oc.fields, oc.log_fields,
                             oc.sub_samples, oc.pf)
        return (left_camera, right_camera)

class FisheyeCamera(Camera):
    def __init__(self, center, radius, fov, resolution,
                 transfer_function = None, fields = None,
                 sub_samples = 5, log_fields = None, volume = None,
                 pf = None, no_ghost=False):
        ParallelAnalysisInterface.__init__(self)
        if pf is not None: self.pf = pf
        self.center = na.array(center, dtype='float64')
        self.radius = radius
        self.fov = fov
        if iterable(resolution):
            raise RuntimeError("Resolution must be a single int")
        self.resolution = resolution
        if transfer_function is None:
            transfer_function = ProjectionTransferFunction()
        self.transfer_function = transfer_function
        if fields is None: fields = ["Density"]
        self.fields = fields
        self.sub_samples = sub_samples
        self.log_fields = log_fields
        if volume is None:
            volume = AMRKDTree(self.pf, fields=self.fields, no_ghost=no_ghost,
                               log_fields=log_fields)
        self.volume = volume

    def snapshot(self):
        image = na.zeros((self.resolution**2,1,3), dtype='float64', order='C')
        # We now follow figures 4-7 of:
        # http://paulbourke.net/miscellaneous/domefisheye/fisheye/
        # ...but all in Cython.
        vp = arr_fisheye_vectors(self.resolution, self.fov)
        vp.shape = (self.resolution**2,1,3)
        uv = na.ones(3, dtype='float64')
        positions = na.ones((self.resolution**2, 1, 3), dtype='float64') * self.center
        vector_plane = VectorPlane(positions, vp, self.center,
                        (0.0, 1.0, 0.0, 1.0), image, uv, uv)
        tfp = TransferFunctionProxy(self.transfer_function)
        tfp.ns = self.sub_samples
        self.volume.initialize_source()
        mylog.info("Rendering fisheye of %s^2", self.resolution)
        pbar = get_pbar("Ray casting",
                        (self.volume.brick_dimensions + 1).prod(axis=-1).sum())

        total_cells = 0
        for brick in self.volume.traverse(None, self.center, image):
            brick.cast_plane(tfp, vector_plane)
            total_cells += na.prod(brick.my_data[0].shape)
            pbar.update(total_cells)
        pbar.finish()
        image.shape = (self.resolution, self.resolution, 3)
        return image


def off_axis_projection(pf, center, normal_vector, width, resolution,
                        field, weight = None):
    r"""Project through a parameter file, off-axis, and return the image plane.

    This function will accept the necessary items to integrate through a volume
    at an arbitrary angle and return the integrated field of view to the user.
    Note that if a weight is supplied, it will multiply the pre-interpolated
    values together, then create cell-centered values, then interpolate within
    the cell to conduct the integration.

    Parameters
    ----------
    pf : `~yt.data_objects.api.StaticOutput`
        This is the parameter file to volume render.
    center : array_like
        The current "center" of the view port -- the focal point for the
        camera.
    normal_vector : array_like
        The vector between the camera position and the center.
    width : float or list of floats
        The current width of the image.  If a single float, the volume is
        cubical, but if not, it is front/back, left/right, top/bottom.
    resolution : int or list of ints
        The number of pixels in each direction.
    field : string
        The field to project through the volume
    weight : optional, default None
        If supplied, the field will be pre-multiplied by this, then divided by
        the integrated value of this field.  This returns an average rather
        than a sum.

    Returns
    -------
    image : array
        An (N,N) array of the final integrated values, in float64 form.

    Examples
    --------

    >>> image = off_axis_projection(pf, [0.5, 0.5, 0.5], [0.2,0.3,0.4],
                      0.2, N, "Temperature", "Density")
    >>> write_image(na.log10(image), "offaxis.png")

    """
    # We manually modify the ProjectionTransferFunction to get it to work the
    # way we want, with a second field that's also passed through.
    fields = [field]
    if weight is not None:
        # This is a temporary field, which we will remove at the end.
        def _make_wf(f, w):
            def temp_weightfield(a, b):
                tr = b[f].astype("float64") * b[w]
                return tr
            return temp_weightfield
        pf.field_info.add_field("temp_weightfield",
            function=_make_wf(field, weight))
        fields = ["temp_weightfield", weight]
    image = na.zeros((resolution, resolution, 3), dtype='float64',
                      order='C')
    normal_vector, north_vector, east_vector = ortho_find(normal_vector)
    unit_vectors = [north_vector, east_vector, normal_vector]
    back_center= center - 0.5*width * normal_vector
    rotp = na.concatenate([na.linalg.pinv(unit_vectors).ravel('F'),
                           back_center])
    sampler = ProjectionSampler(
        rotp, normal_vector * width, back_center,
        (-width/2, width/2, -width/2, width/2),
        image, north_vector, east_vector,
        na.array([width, width, width], dtype='float64'))
    # Calculate the eight corners of the box
    # Back corners ...
    mi = pf.domain_right_edge.copy()
    ma = pf.domain_left_edge.copy()
    for off1 in [-1, 1]:
        for off2 in [-1, 1]:
            for off3 in [-1, 1]:
                this_point = (center + width/2.0 * off1 * north_vector
                                     + width/2.0 * off2 * east_vector
                                     + width/2.0 * off3 * normal_vector)
                na.minimum(mi, this_point, mi)
                na.maximum(ma, this_point, ma)
    # Now we have a bounding box.
    grids = pf.h.region(center, mi, ma)._grids
    print len(grids), len(pf.h.grids)
    pb = get_pbar("Sampling ", len(grids))
    for i,grid in enumerate(grids):
        data = [(grid[field] * grid.child_mask).astype("float64")
                for field in fields]
        pg = PartitionedGrid(
            grid.id, data,
            grid.LeftEdge, grid.RightEdge, grid.ActiveDimensions.astype("int64"))
        grid.clear_data()
        sampler(pg)
        pb.update(i)
    pb.finish()
    image = sampler.aimage
    if weight is None:
        dl = width * pf.units[pf.field_info[field].projection_conversion]
        image *= dl
    else:
        image[:,:,0] /= image[:,:,1]
        pf.field_info.pop("temp_weightfield")
    return image[:,:,0]

def allsky_projection(pf, center, radius, nside, field, weight = None,
                      rotation = None):
    r"""Project through a parameter file, through an allsky-method
    decomposition from HEALpix, and return the image plane.

    This function will accept the necessary items to integrate through a volume
    over 4pi and return the integrated field of view to the user.  Note that if
    a weight is supplied, it will multiply the pre-interpolated values
    together.

    Parameters
    ----------
    pf : `~yt.data_objects.api.StaticOutput`
        This is the parameter file to volume render.
    center : array_like
        The current "center" of the view port -- the focal point for the
        camera.
    radius : float or list of floats
        The radius to integrate out to of the image.
    nside : int
        The HEALpix degree.  The number of rays integrated is 12*(Nside**2)
        Must be a power of two!
    field : string
        The field to project through the volume
    weight : optional, default None
        If supplied, the field will be pre-multiplied by this, then divided by
        the integrated value of this field.  This returns an average rather
        than a sum.

    Returns
    -------
    image : array
        An ((Nside**2)*12,1,3) array of the final integrated values, in float64 form.

    Examples
    --------

    >>> image = allsky_projection(pf, [0.5, 0.5, 0.5], 1.0/pf['mpc'],
                      32, "Temperature", "Density")
    >>> plot_allsky_healpix(image, 32, "healpix.png")

    """
    # We manually modify the ProjectionTransferFunction to get it to work the
    # way we want, with a second field that's also passed through.
    fields = [field]
    center = na.array(center, dtype='float64')
    if weight is not None:
        # This is a temporary field, which we will remove at the end.
        def _make_wf(f, w):
            def temp_weightfield(a, b):
                tr = b[f].astype("float64") * b[w]
                return tr
            return temp_weightfield
        pf.field_info.add_field("temp_weightfield",
            function=_make_wf(field, weight))
        fields = ["temp_weightfield", weight]
    nv = 12*nside**2
    image = na.zeros((nv,1,3), dtype='float64', order='C')
    vs = arr_pix2vec_nest(nside, na.arange(nv))
    vs += na.random.random(vs.shape)*1e-10 - 0.5e-10
    vs *= radius
    vs.shape = (nv,1,3)
    if rotation is not None:
        vs2 = vs.copy()
        for i in range(3):
            vs[:,:,i] = (vs2 * rotation[:,i]).sum(axis=2)
    positions = na.ones((nv, 1, 3), dtype='float64', order='C') * center
    uv = na.ones(3, dtype='float64')
    grids = pf.h.sphere(center, radius)._grids
    sampler = ProjectionSampler(positions, vs, center, (0.0, 0.0, 0.0, 0.0),
                                image, uv, uv, na.zeros(3, dtype='float64'))
    pb = get_pbar("Sampling ", len(grids))
    for i,grid in enumerate(grids):
        data = [grid[field] * grid.child_mask.astype('float64')
                for field in fields]
        pg = PartitionedGrid(
            grid.id, data,
            grid.LeftEdge, grid.RightEdge,
            grid.ActiveDimensions.astype("int64"))
        grid.clear_data()
        sampler(pg)
        pb.update(i)
    pb.finish()
    image = sampler.aimage
    if weight is None:
        dl = radius * pf.units[pf.field_info[field].projection_conversion]
        image *= dl
    else:
        image[:,:,0] /= image[:,:,1]
        pf.field_info.pop("temp_weightfield")
    return image[:,0,0], (vs, positions, image)

def plot_allsky_healpix(image, nside, fn, label = "", rotation = None,
                        take_log = True, resolution=512):
    import matplotlib.figure
    import matplotlib.backends.backend_agg
    if rotation is None: rotation = na.eye(3).astype("float64")

    img, count = pixelize_healpix(nside, image, resolution, resolution, rotation)

    fig = matplotlib.figure.Figure((10, 5))
    ax = fig.add_subplot(1,1,1,projection='aitoff')
    if take_log: func = na.log10
    else: func = lambda a: a
    implot = ax.imshow(func(img), extent=(-pi,pi,-pi/2,pi/2), clip_on=False, aspect=0.5)
    cb = fig.colorbar(implot, orientation='horizontal')
    cb.set_label(label)
    ax.xaxis.set_ticks(())
    ax.yaxis.set_ticks(())
    canvas = matplotlib.backends.backend_agg.FigureCanvasAgg(fig)
    canvas.print_figure(fn)
    return img, count<|MERGE_RESOLUTION|>--- conflicted
+++ resolved
@@ -31,15 +31,9 @@
 from .grid_partitioner import HomogenizedVolume
 from .transfer_functions import ProjectionTransferFunction
 
-<<<<<<< HEAD
 #from yt.utilities.amr_utils import \
 #    arr_vec2pix_nest, arr_pix2vec_nest, AdaptiveRaySource, \
 #    arr_ang2pix_nest
-=======
-from yt.utilities.amr_utils import TransferFunctionProxy, VectorPlane, \
-    arr_vec2pix_nest, arr_pix2vec_nest, AdaptiveRaySource, \
-    arr_ang2pix_nest, arr_fisheye_vectors
->>>>>>> 6a25bba0
 from yt.visualization.image_writer import write_bitmap
 from yt.data_objects.data_containers import data_object_registry
 from yt.utilities.parallel_tools.parallel_analysis_interface import \
@@ -720,7 +714,7 @@
             ax = fig.add_subplot(1,1,1,projection='hammer')
             implot = ax.imshow(img, extent=(-pi,pi,-pi/2,pi/2), clip_on=False, aspect=0.5)
             cb = fig.colorbar(implot, orientation='horizontal')
-            cb.set_label(r"$\mathrm{log}\/\mathrm{Column}\/\mathrm{Density}\/[\mathrm{g}/\mathrm{cm}^2]$")
+            cb.set_label(r"$\mathrm{Column}\/\mathrm{Density}\/[\mathrm{g}/\mathrm{cm}^2]$")
             ax.xaxis.set_ticks(())
             ax.yaxis.set_ticks(())
             canvas = matplotlib.backends.backend_agg.FigureCanvasAgg(fig)
