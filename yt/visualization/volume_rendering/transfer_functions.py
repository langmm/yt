--- conflicted
+++ resolved
@@ -665,13 +665,9 @@
                 if abs(val) < 1.0e-3 or abs(val) > 1.0e4:
                     if not val == 0.0:
                         e = np.floor(np.log10(abs(val)))
-<<<<<<< HEAD
-                        return r"${:.2f}\times 10^{{ {:d} }}$".format(val/10.0 ** e, int(e))
-=======
                         return r"${:.2f}\times 10^{{ {:d} }}$".format(
                             val / 10.0 ** e, int(e)
                         )
->>>>>>> 12950193
                     else:
                         return r"$0$"
                 else:
