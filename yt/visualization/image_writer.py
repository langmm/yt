--- conflicted
+++ resolved
@@ -439,25 +439,7 @@
 
 
 def write_fits(image, filename_prefix, clobber=True, coords=None,
-<<<<<<< HEAD
-               other_keys=None, gzip_file=False) :
-=======
                other_keys=None):
->>>>>>> 2542b6a8
-    """
-    This will export a FITS image of a floating point array. The output filename is
-    *filename_prefix*. If clobber is set to True, this will overwrite any existing
-    FITS file.
-    
-<<<<<<< HEAD
-    This requires the *pyfits* module, which comes as a standalone module
-    provided by STSci or as a part of the AstroPy package.
-=======
-    This requires the *pyfits* module, which is a standalone module
-    provided by STSci to interface with FITS-format files, and is also part of
-    AstroPy.
->>>>>>> 2542b6a8
-    """
     r"""Write out floating point arrays directly to a FITS file, optionally
     adding coordinates and header keywords.
         
@@ -472,17 +454,6 @@
         If the file exists, this governs whether we will overwrite.
     coords : dictionary, optional
         A set of header keys and values to write to the FITS header to set up
-<<<<<<< HEAD
-        a coordinate system.
-        "type": the type of coordinate system, default is "LINEAR"
-        "units": the length units
-        "xctr","yctr": the center of the image
-        "dx","dy": the pixel width in each direction
-    other_keys : dictionary, optional
-        A set of header keys and values to write into the FITS header.            
-    gzip_file : boolean, optional
-        gzip the file after writing, default False
-=======
         a coordinate system, which is assumed to be linear unless specified otherwise
         in *other_keys*
         "units": the length units
@@ -490,61 +461,13 @@
         "dx","dy": the pixel width in each direction                                                
     other_keys : dictionary, optional
         A set of header keys and values to write into the FITS header.    
->>>>>>> 2542b6a8
     """
 
     try:
-        import pyfits
-<<<<<<< HEAD
+        import astropy.io.fits as pyfits
     except:
-        try:
-            import astropy.io.fits as pyfits
-        except:
-            mylog.error("You don't have pyFITS or AstroPy installed!")
-            
-    from os import system
-    
-    if filename_prefix.endswith('.fits'): filename_prefix=filename_prefix[:-5]
-    
-    hdu = pyfits.ImageHDU(image)
-    
-    if coords is not None:
-
-        if not coords.has_key("type"):
-            type = "LINEAR"
-        else:
-            type = coords["type"]
-            
-        hdu.header.update('CTYPE1', type)
-        hdu.header.update('CTYPE2', type)
-        hdu.header.update('CUNIT1', coords["units"])
-        hdu.header.update('CUNIT2', coords["units"])
-        hdu.header.update('CRPIX1', 0.5*(nx+1))
-        hdu.header.update('CRPIX2', 0.5*(ny+1))
-        hdu.header.update('CRVAL1', coords["xctr"])
-        hdu.header.update('CRVAL2', coords["yctr"])
-        hdu.header.update('CDELT1', coords["dx"])
-        hdu.header.update('CDELT2', coords["dy"])
-
-    if other_keys is not None:
-        for k,v in other_keys.items():
-            hdu.header.update(k,v)
-                                    
-    hdulist = pyfits.HDUList([pyfits.PrimaryHDU(),hdu])
-    hdulist.writeto("%s.fits" % (filename_prefix), clobber=clobber)
-
-    if gzip_file:
-        clob = ""
-        if clobber: clob="-f"
-        system("gzip "+clob+" %s.fits" % (filename_prefix))
-=======
-    except ImportError:
-        try:
-            import astropy.io.fits as pyfits
-        except:
-            raise ImportError("You don't have pyFITS or AstroPy installed.")
-    
-    from os import system
+        mylog.error("You don't have AstroPy installed!")
+        raise ImportError
     
     try:
         image.keys()
@@ -561,9 +484,7 @@
         hdu.update_ext_name(key)
         
         if coords is not None:
-
             nx, ny = image_dict[key].shape
-
             hdu.header.update('CUNIT1', coords["units"])
             hdu.header.update('CUNIT2', coords["units"])
             hdu.header.update('CRPIX1', 0.5*(nx+1))
@@ -585,7 +506,6 @@
 
     hdulist = pyfits.HDUList(hdulist)
     hdulist.writeto("%s.fits" % (filename_prefix), clobber=clobber)                    
->>>>>>> 2542b6a8
 
 def display_in_notebook(image, max_val=None):
     """
