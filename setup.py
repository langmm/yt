--- conflicted
+++ resolved
@@ -8,12 +8,7 @@
 import setuptools
 
 DATA_FILES = []
-<<<<<<< HEAD
-PY2APP_OPTIONS = {'argv_emulation': True}
-VERSION = "1.7"
-=======
-VERSION = "2.0dev"
->>>>>>> cec65656
+VERSION = "2.0stable"
 
 if os.path.exists('MANIFEST'): os.remove('MANIFEST')
 
